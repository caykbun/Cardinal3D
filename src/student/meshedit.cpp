--- conflicted
+++ resolved
@@ -1,1562 +1,1535 @@
-
-#include <queue>
-#include <set>
-#include <unordered_map>
-#include <vector>
-
-#include "../geometry/halfedge.h"
-#include "debug.h"
-
-/* Note on local operation return types:
-
-    The local operations all return a std::optional<T> type. This is used so that your
-    implementation can signify that it does not want to perform the operation for
-    whatever reason (e.g. you don't want to allow the user to erase the last vertex).
-
-    An optional can have two values: std::nullopt, or a value of the type it is
-    parameterized on. In this way, it's similar to a pointer, but has two advantages:
-    the value it holds need not be allocated elsewhere, and it provides an API that
-    forces the user to check if it is null before using the value.
-
-    In your implementaiton, if you have successfully performed the operation, you can
-    simply return the required reference:
-
-            ... collapse the edge ...
-            return collapsed_vertex_ref;
-
-    And if you wish to deny the operation, you can return the null optional:
-
-            return std::nullopt;
-
-    Note that the stubs below all reject their duties by returning the null optional.
-*/
-
-/*
-    This method should replace the given vertex and all its neighboring
-    edges and faces with a single face, returning the new face.
- */
-std::optional<Halfedge_Mesh::FaceRef> Halfedge_Mesh::erase_vertex(Halfedge_Mesh::VertexRef v) {
-    std::vector<HalfedgeRef> he_to_erase;
-    std::vector<HalfedgeRef> he_to_rewire_start;
-    std::vector<HalfedgeRef> he_to_rewire_end;
-    std::vector<HalfedgeRef> he_to_update;
-    std::vector<VertexRef> v_to_update;
-
-    HalfedgeRef cur = v->halfedge();
-
-    // create new face
-    FaceRef new_f = new_face();
-    new_f->halfedge() = cur->next();
-
-    do {
-        he_to_erase.push_back(cur);
-
-        HalfedgeRef cur2 = cur;
-        do {
-            cur2 = cur2->next();
-            he_to_update.push_back(cur2);
-        } while(cur2->next()->next() != cur);
-        he_to_rewire_start.push_back(cur2);
-
-        he_to_rewire_end.push_back(cur->next());
-
-        v_to_update.push_back(cur->twin()->vertex());
-        cur = cur->twin()->next();
-    } while(cur != v->halfedge());
-
-    for(unsigned int i = 0; i < he_to_rewire_start.size(); i++) {
-        he_to_rewire_start[i]->next() =
-            he_to_rewire_end[(i + he_to_rewire_start.size() - 1) % he_to_rewire_start.size()];
-        v_to_update[i]->halfedge() = he_to_rewire_end[i];
-    }
-
-    for(unsigned int i = 0; i < he_to_update.size(); i++) {
-        he_to_update[i]->face() = new_f;
-    }
-
-    for(unsigned int i = 0; i < he_to_erase.size(); i++) {
-        erase(he_to_erase[i]->edge());
-        erase(he_to_erase[i]->face());
-        erase(he_to_erase[i]->twin());
-        erase(he_to_erase[i]);
-    }
-
-    erase(v);
-
-    return new_f;
-}
-
-/*
-    This method should erase the given edge and return an iterator to the
-    merged face.
- */
-std::optional<Halfedge_Mesh::FaceRef> Halfedge_Mesh::erase_edge(Halfedge_Mesh::EdgeRef e) {
-
-    if(e->on_boundary()) {
-        return std::nullopt;
-    }
-
-    HalfedgeRef he = e->halfedge();
-    HalfedgeRef he_twin = he->twin();
-
-    // get the halfedge just before he
-    HalfedgeRef cur = he;
-    while(cur->next() != he) {
-        cur = cur->next();
-    }
-    cur->next() = he_twin->next();
-
-    // get the halfedge just before he_twin
-    cur = he_twin;
-    while(cur->next() != he_twin) {
-        cur = cur->next();
-    }
-    cur->next() = he->next();
-
-    FaceRef face = he->face();
-    face->halfedge() = he->next();
-    cur = he->next();
-    do {
-        cur->face() = face;
-        cur = cur->next();
-    } while(cur != he->next());
-
-    // rewire vertices
-    he->vertex()->halfedge() = he_twin->next();
-    he_twin->vertex()->halfedge() = he->next();
-
-    // erase elements
-    erase(he->edge());
-    erase(he_twin->face());
-    erase(he_twin);
-    erase(he);
-
-    return face;
-}
-
-/*
-    This method should collapse the given edge and return an iterator to
-    the new vertex created by the collapse.
-*/
-std::optional<Halfedge_Mesh::VertexRef> Halfedge_Mesh::collapse_edge(Halfedge_Mesh::EdgeRef e) {
-    // Collect Elemments
-    // the start and the end halfedges of the faces on the two sides of e
-    HalfedgeRef side_starts[2] = {e->halfedge(), e->halfedge()->twin()};
-    HalfedgeRef side_lasts[2];
-    int side_degrees[2];
-
-    for(int i = 0; i < 2; i++) {
-        HalfedgeRef start = side_starts[i];
-        HalfedgeRef last = start;
-        int d = 1;
-        while(last->next() != start) {
-            d++;
-            last = last->next();
-        }
-        side_lasts[i] = last;
-        side_degrees[i] = d;
-    }
-
-    // Prevent queries that make the mesh non-manifold
-    if(side_starts[0]->is_boundary() || side_starts[1]->is_boundary()) {
-        // if on the boundary, edge belongs to a triangle, and no other faces are adjacent to the
-        // trianlge, becomes non-manifold
-        int inside = side_starts[0]->is_boundary() ? 1 : 0;
-        if(side_degrees[inside] == 3 && side_starts[inside]->next()->twin()->is_boundary() &&
-           side_lasts[inside]->twin()->is_boundary()) {
-            // printf("non-manifold case 1\n");
-            return std::nullopt;
-        }
-    } else {
-        // if not on the boundary, but back to back triangles, becomes non-manifold.
-        for(int i = 0; i < 2; i++) {
-            if(side_degrees[i] == 3 &&
-               side_lasts[i]->twin()->next()->edge() == side_starts[i]->next()->edge()) {
-                // printf("non-manifold case 3\n");
-                return std::nullopt;
-            }
-        }
-<<<<<<< HEAD
-        
-        // the more general case from back to back triangles. As long as surrouding vertices from two sides of the collapsing edge touch, will cause degenrated face
-        std::vector<HalfedgeRef> surroundng_vertices;
-        HalfedgeRef cur = side_starts[0]->next();
-        do {
-            surroundng_vertices.push_back(cur->twin());
-=======
-
-        // the more general case from back to back triangles. As long as surrouding vertices from
-        // two sides of the collapsing edge touch, will render the mesh non-manifold
-        std::set<VertexRef> surroundng_vertices;
-        HalfedgeRef cur = side_starts[0]->next();
-        while(cur != side_lasts[1]->twin()) {
-            surroundng_vertices.insert(cur->twin()->vertex());
->>>>>>> 434b1841
-            cur = cur->twin()->next();
-        } while (cur != side_lasts[1]->twin());
-        cur = side_starts[1]->next();
-<<<<<<< HEAD
-        do {
-            for (auto &h : surroundng_vertices) {
-                if (h->vertex()->id() == cur->twin()->vertex()->id()
-                    && !(h->edge()->id() == side_lasts[1]->edge()->id() || cur->edge()->id() == side_lasts[0]->edge()->id())) {
-                    // printf("non-manifold case 3\n");
-                    return std::nullopt;
-                }
-=======
-        while(cur != side_lasts[0]->twin()) {
-            if(surroundng_vertices.count(cur->twin()->vertex())) {
-                // printf("non-manifold case 3\n");
-                return std::nullopt;
->>>>>>> 434b1841
-            }
-            cur = cur->twin()->next();
-        } while (cur != side_lasts[0]->twin());
-
-        // If both vertices of the collapsing edge are connecting to a boundary edge, becomes
-        // non-manifold
-        int side_contians_boundary = 0;
-        for(int i = 0; i < 2; i++) {
-            // walk around v and check if any of them is a boundary
-            HalfedgeRef cur = side_starts[i];
-            do {
-                if(cur->is_boundary()) {
-                    // collapse will yield non-manifold, abort
-                    side_contians_boundary++;
-                    break;
-                }
-                cur = cur->twin()->next();
-            } while(cur != side_starts[i]);
-        }
-        if(side_contians_boundary == 2) {
-            // printf("non-manifold case 2\n");
-            return std::nullopt;
-        }
-    }
-
-    for(int i = 0; i < 2; i++) {
-        // Reduce to the polygon case this face is a triangle
-        side_degrees[i] = side_starts[i]->face()->degree();
-        if(side_degrees[i] == 3) {
-            FaceRef face_to_erase = side_starts[i]->face();
-            side_starts[i]->face() = side_lasts[i]->twin()->face();
-
-            side_starts[i]->next()->next() = side_lasts[i]->twin()->next();
-            side_starts[i]->next()->face() = side_lasts[i]->twin()->face();
-
-            HalfedgeRef last_from_twin = side_lasts[i]->twin();
-            while(last_from_twin->next() != side_lasts[i]->twin()) {
-                last_from_twin = last_from_twin->next();
-            }
-            last_from_twin->next() = side_starts[i];
-
-            // erase face
-            erase(face_to_erase);
-
-            // erase edge
-            side_lasts[i]->vertex()->halfedge() = side_lasts[i]->twin()->next();
-            side_lasts[i]->twin()->vertex()->halfedge() = side_starts[i];
-            side_lasts[i]->twin()->face()->halfedge() = side_lasts[i]->twin()->next();
-            erase(side_lasts[i]->edge());
-            erase(side_lasts[i]->twin());
-            erase(side_lasts[i]);
-
-            // record the last halfedge of the resulting polygon
-            side_lasts[i] = last_from_twin;
-        }
-    }
-
-    // Rewiring elements
-    // attach halfedges on vertex_delete to vertex_keep
-    HalfedgeRef cur = side_starts[1]->next();
-    while(cur != side_starts[0]) {
-        cur->vertex() = side_starts[1]->vertex();
-        cur = cur->twin()->next();
-    }
-
-    // rewire halfedges, update face and vertices halfedge references
-    if (side_degrees[0] == 3) {
-        side_lasts[0]->next() = side_starts[0]->next();
-        side_lasts[1]->next() = side_starts[1]->next();
-        side_starts[0]->face()->halfedge() = side_lasts[0];
-        side_starts[1]->face()->halfedge() = side_lasts[1];
-    } else {
-        side_lasts[1]->next() = side_starts[1]->next();
-        side_lasts[0]->next() = side_starts[0]->next();
-        side_starts[1]->face()->halfedge() = side_lasts[1];
-        side_starts[0]->face()->halfedge() = side_lasts[0];
-    }
-    side_starts[1]->vertex()->halfedge() = herased.count(side_starts[1]->next()) ? side_starts[0]->next() : side_starts[1]->next();
-
-    // recompute vertex_keep's position
-<<<<<<< HEAD
-    side_starts[1]->vertex()->pos = (side_starts[1]->vertex()->center() + side_starts[0]->vertex()->center()) / 2.f;
-    VertexRef vertex_keep = side_starts[1]->vertex(); 
-    
-=======
-    side_starts[1]->vertex()->pos =
-        (side_starts[1]->vertex()->center() + side_starts[0]->vertex()->center()) / 2.f;
-    VertexRef vertex_keep = side_starts[1]->vertex();
-
-    // debug
-    // cur = vertex_keep->halfedge();
-
->>>>>>> 434b1841
-    // Erase elements
-    erase(side_starts[0]->edge());
-    erase(side_starts[0]->vertex());
-    erase(side_starts[0]);
-    erase(side_starts[1]);
-
-    return vertex_keep;
-}
-
-/*
-    This method should collapse the given face and return an iterator to
-    the new vertex created by the collapse.
-*/
-std::optional<Halfedge_Mesh::VertexRef> Halfedge_Mesh::collapse_face(Halfedge_Mesh::FaceRef f) {
-
-    (void)f;
-    return std::nullopt;
-}
-
-/*
-    This method should flip the given edge and return an iterator to the
-    flipped edge.
-*/
-std::optional<Halfedge_Mesh::EdgeRef> Halfedge_Mesh::flip_edge(Halfedge_Mesh::EdgeRef e) {
-
-    HalfedgeRef cur_he = e->halfedge();
-    HalfedgeRef twin_he = cur_he->twin();
-
-    // handle boundary
-    if(cur_he->is_boundary() || twin_he->is_boundary()) {
-        return std::nullopt;
-    }
-
-    // handle detched edge (flipping from a vertex that only have two edges)
-    if(cur_he->vertex()->degree_with_boundary() <= 2 ||
-       cur_he->next()->vertex()->degree_with_boundary() <= 2) {
-        // printf("detached edge\n");
-        return std::nullopt;
-    }
-
-    // handle degenrated surface
-    HalfedgeRef check = cur_he->next()->next();
-    do {
-        if(check->next()->vertex() == twin_he->next()->next()->vertex()) {
-            // already have an edge at target position
-            // printf("degenerated surface\n");
-            return std::nullopt;
-        }
-        check = check->twin()->next();
-    } while(check != cur_he->next()->next());
-
-    // change current halfedge
-    HalfedgeRef old_next = cur_he->next();
-    cur_he->next() = cur_he->next()->next();
-    if(cur_he->vertex()->halfedge() == cur_he) {
-        cur_he->vertex()->halfedge() = twin_he->next();
-    }
-    cur_he->vertex() = twin_he->next()->next()->vertex();
-
-    // change twin halfedge
-    HalfedgeRef old_twin_next = twin_he->next();
-    twin_he->next() = twin_he->next()->next();
-    if(twin_he->vertex()->halfedge() == twin_he) {
-        twin_he->vertex()->halfedge() = old_next;
-    }
-    twin_he->vertex() = old_next->next()->vertex();
-
-    // change original next halfedge
-    if(old_next->face()->halfedge() == old_next) {
-        old_next->face()->halfedge() = old_next->next();
-    }
-    old_next->face() = twin_he->face();
-    old_next->next() = twin_he;
-
-    // chnage original before halfedge
-    HalfedgeRef before = cur_he;
-    do {
-        before = before->next();
-    } while(before->next() != cur_he);
-    before->next() = old_twin_next;
-
-    // change original twin's next halfedge
-    if(old_twin_next->face()->halfedge() == old_twin_next) {
-        old_twin_next->face()->halfedge() = old_twin_next->next();
-    }
-    old_twin_next->face() = cur_he->face();
-    old_twin_next->next() = cur_he;
-
-    // change original twin's before halfedge
-    before = twin_he;
-    do {
-        before = before->next();
-    } while(before->next() != twin_he);
-    before->next() = old_next;
-
-    return e;
-}
-
-/*
-    This method should split the given edge and return an iterator to the
-    newly inserted vertex. The halfedge of this vertex should point along
-    the edge that was split, rather than the new edges.
-*/
-std::optional<Halfedge_Mesh::VertexRef> Halfedge_Mesh::split_edge(Halfedge_Mesh::EdgeRef e) {
-
-    // Check if the edge is on the boundary
-    if(e->on_boundary()) {
-        /*
-               c          c
-             / |        / |
-            a  |  -->  a--m
-             \ |        \ |
-               b          b
-        */
-        HalfedgeRef bc = e->halfedge();
-        if(bc->is_boundary()) {
-            bc = bc->twin(); // make sure bc is not a boundary halfedge
-        }
-        HalfedgeRef ca = bc->next();
-        HalfedgeRef ab = ca->next();
-        HalfedgeRef cb = bc->twin();
-
-        // only work for triangle mesh
-        if(ab->next() != bc) {
-            return std::nullopt;
-        }
-
-        // create new halfedges
-        HalfedgeRef mc = new_halfedge();
-        HalfedgeRef cm = new_halfedge();
-        HalfedgeRef mb = new_halfedge();
-        HalfedgeRef bm = new_halfedge();
-        HalfedgeRef ma = new_halfedge();
-        HalfedgeRef am = new_halfedge();
-
-        // create new vertices
-        VertexRef m = new_vertex();
-        m->pos = (bc->vertex()->pos + cb->vertex()->pos) / 2.f;
-
-        // create new edges
-        EdgeRef top_edge = new_edge();
-        EdgeRef bottom_edge = new_edge();
-        EdgeRef middle_edge = new_edge();
-
-        // create new faces
-        FaceRef top_face = new_face();
-        FaceRef bottom_face = new_face();
-
-        // rewire halfedges
-        mc->vertex() = m;
-        mc->edge() = top_edge;
-        mc->face() = top_face;
-        mc->next() = ca;
-        mc->twin() = cm;
-
-        cm->vertex() = ca->vertex();
-        cm->edge() = top_edge;
-        cm->face() = cb->face();
-        cm->next() = mb;
-        cm->twin() = mc;
-
-        mb->vertex() = m;
-        mb->edge() = bottom_edge;
-        mb->face() = cb->face();
-        mb->next() = cb->next();
-        mb->twin() = bm;
-
-        bm->vertex() = bc->vertex();
-        bm->edge() = bottom_edge;
-        bm->face() = bottom_face;
-        bm->next() = ma;
-        bm->twin() = mb;
-
-        ma->vertex() = m;
-        ma->edge() = middle_edge;
-        ma->face() = bottom_face;
-        ma->next() = ab;
-        ma->twin() = am;
-
-        am->vertex() = ab->vertex();
-        am->edge() = middle_edge;
-        am->face() = top_face;
-        am->next() = mc;
-        am->twin() = ma;
-
-        ca->face() = top_face;
-        ca->next() = am;
-
-        ab->face() = bottom_face;
-        ab->next() = bm;
-
-        // find the previous halfedge of cb
-        unsigned int boundary_face_degree = cb->face()->degree();
-        HalfedgeRef prev = cb;
-        for(unsigned int i = 0; i < boundary_face_degree - 1; i++) {
-            prev = prev->next();
-        }
-        prev->next() = cm;
-
-        // rewire vertices
-        m->halfedge() = mc;
-        ca->vertex()->halfedge() = ca;
-        ab->twin()->vertex()->halfedge() = ab->twin();
-
-        // rewire edges
-        top_edge->halfedge() = mc;
-        bottom_edge->halfedge() = bm;
-        middle_edge->halfedge() = ma;
-
-        // rewire faces
-        top_face->halfedge() = mc;
-        bottom_face->halfedge() = ma;
-        cb->face()->halfedge() = cm;
-
-        // remove old halfedges, edges and faces
-        FaceRef old_face = bc->face();
-        erase(bc);
-        erase(cb);
-        erase(e);
-        erase(old_face);
-
-        return m;
-    } else {
-        /*
-               c             c
-             / | \         / | \
-            a  |  d  -->  a--m--d
-             \ | /         \ | /
-               b             b
-        */
-        HalfedgeRef bc = e->halfedge();
-        HalfedgeRef ca = bc->next();
-        HalfedgeRef ab = ca->next();
-        HalfedgeRef cb = bc->twin();
-        HalfedgeRef bd = cb->next();
-        HalfedgeRef dc = bd->next();
-
-        // only work for triangle mesh
-        if(ab->next() != bc || dc->next() != cb) {
-            return std::nullopt;
-        }
-
-        // create new halfedges
-        HalfedgeRef mc = new_halfedge();
-        HalfedgeRef cm = new_halfedge();
-        HalfedgeRef md = new_halfedge();
-        HalfedgeRef dm = new_halfedge();
-        HalfedgeRef mb = new_halfedge();
-        HalfedgeRef bm = new_halfedge();
-        HalfedgeRef ma = new_halfedge();
-        HalfedgeRef am = new_halfedge();
-
-        // create new vertices
-        VertexRef m = new_vertex();
-        m->pos = (bc->vertex()->pos + cb->vertex()->pos) / 2.f;
-
-        // create new edges
-        EdgeRef top_edge = new_edge();
-        EdgeRef bottom_edge = new_edge();
-        EdgeRef left_edge = new_edge();
-        EdgeRef right_edge = new_edge();
-
-        // create new faces
-        FaceRef top_left_face = new_face();
-        FaceRef top_right_face = new_face();
-        FaceRef bottom_left_face = new_face();
-        FaceRef bottom_right_face = new_face();
-
-        // rewire halfedges
-        mc->vertex() = m;
-        mc->edge() = top_edge;
-        mc->face() = top_left_face;
-        mc->next() = ca;
-        mc->twin() = cm;
-
-        cm->vertex() = ca->vertex();
-        cm->edge() = top_edge;
-        cm->face() = top_right_face;
-        cm->next() = md;
-        cm->twin() = mc;
-
-        md->vertex() = m;
-        md->edge() = right_edge;
-        md->face() = top_right_face;
-        md->next() = dc;
-        md->twin() = dm;
-
-        dm->vertex() = dc->vertex();
-        dm->edge() = right_edge;
-        dm->face() = bottom_right_face;
-        dm->next() = mb;
-        dm->twin() = md;
-
-        mb->vertex() = m;
-        mb->edge() = bottom_edge;
-        mb->face() = bottom_right_face;
-        mb->next() = bd;
-        mb->twin() = bm;
-
-        bm->vertex() = bd->vertex();
-        bm->edge() = bottom_edge;
-        bm->face() = bottom_left_face;
-        bm->next() = ma;
-        bm->twin() = mb;
-
-        ma->vertex() = m;
-        ma->edge() = left_edge;
-        ma->face() = bottom_left_face;
-        ma->next() = ab;
-        ma->twin() = am;
-
-        am->vertex() = ab->vertex();
-        am->edge() = left_edge;
-        am->face() = top_left_face;
-        am->next() = mc;
-        am->twin() = ma;
-
-        ca->face() = top_left_face;
-        ca->next() = am;
-
-        ab->face() = bottom_left_face;
-        ab->next() = bm;
-
-        bd->face() = bottom_right_face;
-        bd->next() = dm;
-
-        dc->face() = top_right_face;
-        dc->next() = cm;
-
-        // rewire vertices
-        m->halfedge() = mc;
-        ca->vertex()->halfedge() = cm;
-        bd->vertex()->halfedge() = bm;
-
-        // rewire edges
-        top_edge->halfedge() = mc;
-        bottom_edge->halfedge() = mb;
-        left_edge->halfedge() = ma;
-        right_edge->halfedge() = md;
-
-        // rewire faces
-        top_left_face->halfedge() = mc;
-        top_right_face->halfedge() = md;
-        bottom_left_face->halfedge() = ma;
-        bottom_right_face->halfedge() = mb;
-
-        // remove old halfedges, edges and faces
-        FaceRef old_left_face = bc->face();
-        FaceRef old_right_face = cb->face();
-        erase(bc);
-        erase(cb);
-        erase(e);
-        erase(old_left_face);
-        erase(old_right_face);
-
-        return m;
-    }
-}
-
-/* Note on the beveling process:
-
-    Each of the bevel_vertex, bevel_edge, and bevel_face functions do not represent
-    a full bevel operation. Instead, they should update the _connectivity_ of
-    the mesh, _not_ the positions of newly created vertices. In fact, you should set
-    the positions of new vertices to be exactly the same as wherever they "started from."
-
-    When you click on a mesh element while in bevel mode, one of those three functions
-    is called. But, because you may then adjust the distance/offset of the newly
-    beveled face, we need another method of updating the positions of the new vertices.
-
-    This is where bevel_vertex_positions, bevel_edge_positions, and
-    bevel_face_positions come in: these functions are called repeatedly as you
-    move your mouse, the position of which determins the normal and tangent offset
-    parameters. These functions are also passed an array of the original vertex
-    positions: for  bevel_vertex, it has one element, the original vertex position,
-    for bevel_edge,  two for the two vertices, and for bevel_face, it has the original
-    position of each vertex in halfedge order. You should use these positions, as well
-    as the normal and tangent offset fields to assign positions to the new vertices.
-
-    Finally, note that the normal and tangent offsets are not relative values - you
-    should compute a particular new position from them, not a delta to apply.
-*/
-
-/*
-    This method should replace the vertex v with a face, corresponding to
-    a bevel operation. It should return the new face.  NOTE: This method is
-    responsible for updating the *connectivity* of the mesh only---it does not
-    need to update the vertex positions.  These positions will be updated in
-    Halfedge_Mesh::bevel_vertex_positions (which you also have to
-    implement!)
-*/
-std::optional<Halfedge_Mesh::FaceRef> Halfedge_Mesh::bevel_vertex(Halfedge_Mesh::VertexRef v) {
-
-    // Reminder: You should set the positions of new vertices (v->pos) to be exactly
-    // the same as wherever they "started from."
-
-    unsigned int edge_degree = v->degree();
-    if(v->on_boundary()) {
-        edge_degree++; // only one face can be boundary face for manifolds
-    }
-
-    // get all halfedges started from v
-    std::vector<HalfedgeRef> hes;
-    HalfedgeRef cur = v->halfedge()->twin()->next();
-    for(unsigned int i = 0; i < edge_degree; i++) {
-        hes.push_back(cur);
-        cur = cur->twin()->next();
-    }
-    std::reverse(hes.begin(), hes.end()); // reverse the order of halfedges
-
-    // create new halfedges
-    std::vector<HalfedgeRef> new_hes_in;
-    std::vector<HalfedgeRef> new_hes_out;
-    for(unsigned int i = 0; i < edge_degree; i++) {
-        new_hes_in.push_back(new_halfedge());
-        new_hes_out.push_back(new_halfedge());
-    }
-
-    // create new vertices
-    std::vector<VertexRef> new_vs;
-    new_vs.push_back(v);
-    for(unsigned int i = 1; i < edge_degree; i++) {
-        VertexRef new_v = new_vertex();
-        new_v->pos = v->pos;
-        new_vs.push_back(new_v);
-    }
-
-    // create new edges
-    std::vector<EdgeRef> new_es;
-    for(unsigned int i = 0; i < edge_degree; i++) {
-        new_es.push_back(new_edge());
-    }
-
-    // create new face
-    FaceRef new_f = new_face();
-
-    // rewire halfedges
-    for(unsigned int i = 0; i < edge_degree; i++) {
-        new_hes_in[i]->vertex() = new_vs[i];
-        new_hes_in[i]->edge() = new_es[i];
-        new_hes_in[i]->face() = new_f;
-        new_hes_in[i]->next() = new_hes_in[(i + 1) % edge_degree];
-        new_hes_in[i]->twin() = new_hes_out[i];
-
-        new_hes_out[i]->vertex() = new_vs[(i + 1) % edge_degree];
-        new_hes_out[i]->edge() = new_es[i];
-        new_hes_out[i]->face() = hes[i]->face();
-        new_hes_out[i]->next() = hes[i];
-        new_hes_out[i]->twin() = new_hes_in[i];
-
-        hes[i]->vertex() = new_vs[i];
-        hes[i]->twin()->next() = new_hes_out[(i - 1 + edge_degree) % edge_degree];
-    }
-
-    // rewire vertices
-    for(unsigned int i = 0; i < edge_degree; i++) {
-        new_vs[i]->halfedge() = new_hes_in[i];
-    }
-
-    // rewire edges
-    for(unsigned int i = 0; i < edge_degree; i++) {
-        new_es[i]->halfedge() = new_hes_in[i];
-    }
-
-    // rewire face
-    new_f->halfedge() = new_hes_in[0];
-
-    return new_f;
-}
-
-/*
-    This method should replace the edge e with a face, corresponding to a
-    bevel operation. It should return the new face. NOTE: This method is
-    responsible for updating the *connectivity* of the mesh only---it does not
-    need to update the vertex positions.  These positions will be updated in
-    Halfedge_Mesh::bevel_edge_positions (which you also have to
-    implement!)
-*/
-std::optional<Halfedge_Mesh::FaceRef> Halfedge_Mesh::bevel_edge(Halfedge_Mesh::EdgeRef e) {
-
-    // Reminder: You should set the positions of new vertices (v->pos) to be exactly
-    // the same as wherever they "started from."
-
-    (void)e;
-    return std::nullopt;
-}
-
-/*
-    This method should replace the face f with an additional, inset face
-    (and ring of faces around it), corresponding to a bevel operation. It
-    should return the new face.  NOTE: This method is responsible for updating
-    the *connectivity* of the mesh only---it does not need to update the vertex
-    positions. These positions will be updated in
-    Halfedge_Mesh::bevel_face_positions (which you also have to
-    implement!)
-*/
-std::optional<Halfedge_Mesh::FaceRef> Halfedge_Mesh::bevel_face(Halfedge_Mesh::FaceRef f) {
-
-    // Reminder: You should set the positions of new vertices (v->pos) to be exactly
-    // the same as wherever they "started from."
-
-    unsigned int face_degree = f->degree();
-
-    // get all halfedges of the face
-    std::vector<HalfedgeRef> hes;
-    HalfedgeRef cur = f->halfedge();
-    for(unsigned int i = 0; i < face_degree; i++) {
-        hes.push_back(cur);
-        cur = cur->next();
-    }
-
-    // create new halfedges
-    std::vector<HalfedgeRef> hes_up;
-    std::vector<HalfedgeRef> hes_down;
-    std::vector<HalfedgeRef> hes_in;
-    std::vector<HalfedgeRef> hes_out;
-    for(unsigned int i = 0; i < face_degree; i++) {
-        hes_up.push_back(new_halfedge());
-        hes_down.push_back(new_halfedge());
-        hes_in.push_back(new_halfedge());
-        hes_out.push_back(new_halfedge());
-    }
-
-    // create new vertices
-    std::vector<VertexRef> new_vs;
-    for(unsigned int i = 0; i < face_degree; i++) {
-        VertexRef new_v = new_vertex();
-        new_v->pos = hes[i]->vertex()->pos;
-        new_vs.push_back(new_v);
-    }
-
-    // create new edges
-    std::vector<EdgeRef> es_ud;
-    std::vector<EdgeRef> es_io;
-    for(unsigned int i = 0; i < face_degree; i++) {
-        es_ud.push_back(new_edge());
-        es_io.push_back(new_edge());
-    }
-
-    // create new faces
-    std::vector<FaceRef> new_fs;
-    for(unsigned int i = 0; i < face_degree; i++) {
-        new_fs.push_back(new_face());
-    }
-
-    // rewire halfedges
-    for(unsigned int i = 0; i < face_degree; i++) {
-        hes[i]->face() = new_fs[i];
-        hes[i]->next() = hes_up[(i + 1) % face_degree];
-
-        hes_up[i]->vertex() = hes[i]->vertex();
-        hes_up[i]->edge() = es_ud[i];
-        hes_up[i]->face() = new_fs[(i - 1 + face_degree) % face_degree];
-        hes_up[i]->next() = hes_out[(i - 1 + face_degree) % face_degree];
-        hes_up[i]->twin() = hes_down[i];
-
-        hes_down[i]->vertex() = new_vs[i];
-        hes_down[i]->edge() = es_ud[i];
-        hes_down[i]->face() = new_fs[i];
-        hes_down[i]->next() = hes[i];
-        hes_down[i]->twin() = hes_up[i];
-
-        hes_in[i]->vertex() = new_vs[i];
-        hes_in[i]->edge() = es_io[i];
-        hes_in[i]->face() = f;
-        hes_in[i]->next() = hes_in[(i + 1) % face_degree];
-        hes_in[i]->twin() = hes_out[i];
-
-        hes_out[i]->vertex() = new_vs[(i + 1) % face_degree];
-        hes_out[i]->edge() = es_io[i];
-        hes_out[i]->face() = new_fs[i];
-        hes_out[i]->next() = hes_down[i];
-        hes_out[i]->twin() = hes_in[i];
-    }
-
-    // rewire vertices
-    for(unsigned int i = 0; i < face_degree; i++) {
-        new_vs[i]->halfedge() = hes_in[i];
-    }
-
-    // rewire edges
-    for(unsigned int i = 0; i < face_degree; i++) {
-        es_ud[i]->halfedge() = hes_up[i];
-        es_io[i]->halfedge() = hes_in[i];
-    }
-
-    // rewire faces
-    f->halfedge() = hes_in[0];
-    for(unsigned int i = 0; i < face_degree; i++) {
-        new_fs[i]->halfedge() = hes_out[i];
-    }
-
-    return f;
-}
-
-/*
-    Compute new vertex positions for the vertices of the beveled vertex.
-
-    These vertices can be accessed via new_halfedges[i]->vertex()->pos for
-    i = 1, ..., new_halfedges.size()-1.
-
-    The basic strategy here is to loop over the list of outgoing halfedges,
-    and use the original vertex position and its associated outgoing edge
-    to compute a new vertex position along the outgoing edge.
-*/
-void Halfedge_Mesh::bevel_vertex_positions(const std::vector<Vec3>& start_positions,
-                                           Halfedge_Mesh::FaceRef face, float tangent_offset) {
-
-    std::vector<HalfedgeRef> new_halfedges;
-    auto h = face->halfedge();
-    do {
-        new_halfedges.push_back(h);
-        h = h->next();
-    } while(h != face->halfedge());
-
-    // scale and clamp the tangent offset
-    tangent_offset = -tangent_offset;
-    tangent_offset = std::max(0.05f, std::min(0.95f, tangent_offset));
-
-    for(size_t i = 0; i < new_halfedges.size(); i++) {
-        Vec3 start = start_positions[i];
-        Vec3 end = new_halfedges[i]->twin()->next()->twin()->vertex()->pos;
-        VertexRef v = new_halfedges[i]->vertex();
-        v->pos = start + tangent_offset * (end - start);
-    }
-}
-
-/*
-    Compute new vertex positions for the vertices of the beveled edge.
-
-    These vertices can be accessed via new_halfedges[i]->vertex()->pos for
-    i = 1, ..., new_halfedges.size()-1.
-
-    The basic strategy here is to loop over the list of outgoing halfedges,
-    and use the preceding and next vertex position from the original mesh
-    (in the orig array) to compute an offset vertex position.
-
-    Note that there is a 1-to-1 correspondence between halfedges in
-    newHalfedges and vertex positions
-    in orig.  So, you can write loops of the form
-
-    for(size_t i = 0; i < new_halfedges.size(); i++)
-    {
-            Vector3D pi = start_positions[i]; // get the original vertex
-            position corresponding to vertex i
-    }
-*/
-void Halfedge_Mesh::bevel_edge_positions(const std::vector<Vec3>& start_positions,
-                                         Halfedge_Mesh::FaceRef face, float tangent_offset) {
-
-    std::vector<HalfedgeRef> new_halfedges;
-    auto h = face->halfedge();
-    do {
-        new_halfedges.push_back(h);
-        h = h->next();
-    } while(h != face->halfedge());
-
-    (void)new_halfedges;
-    (void)start_positions;
-    (void)face;
-    (void)tangent_offset;
-}
-
-/*
-    Compute new vertex positions for the vertices of the beveled face.
-
-    These vertices can be accessed via new_halfedges[i]->vertex()->pos for
-    i = 1, ..., new_halfedges.size()-1.
-
-    The basic strategy here is to loop over the list of outgoing halfedges,
-    and use the preceding and next vertex position from the original mesh
-    (in the start_positions array) to compute an offset vertex
-    position.
-
-    Note that there is a 1-to-1 correspondence between halfedges in
-    new_halfedges and vertex positions
-    in orig. So, you can write loops of the form
-
-    for(size_t i = 0; i < new_halfedges.size(); i++)
-    {
-            Vec3 pi = start_positions[i]; // get the original vertex
-            position corresponding to vertex i
-    }
-*/
-void Halfedge_Mesh::bevel_face_positions(const std::vector<Vec3>& start_positions,
-                                         Halfedge_Mesh::FaceRef face, float tangent_offset,
-                                         float normal_offset) {
-
-    if(flip_orientation) normal_offset = -normal_offset;
-    std::vector<HalfedgeRef> new_halfedges;
-    auto h = face->halfedge();
-    do {
-        new_halfedges.push_back(h);
-        h = h->next();
-    } while(h != face->halfedge());
-
-    Vec3 normal = face->normal();
-
-    // Compute center of the face
-    Vec3 center = Vec3(0, 0, 0);
-    for(size_t i = 0; i < new_halfedges.size(); i++) {
-        center += start_positions[i];
-    }
-    center /= new_halfedges.size();
-
-    // scale and clamp offsets
-    normal_offset = -normal_offset;
-    tangent_offset = std::max(-0.95f, tangent_offset);
-
-    for(size_t i = 0; i < new_halfedges.size(); i++) {
-        Vec3 start = start_positions[i];
-        VertexRef v = new_halfedges[i]->vertex();
-        v->pos = start + tangent_offset * (start - center) + normal_offset * normal;
-    }
-}
-
-/*
-    Splits all non-triangular faces into triangles.
-*/
-void Halfedge_Mesh::triangulate() {
-    for(FaceRef face = faces_begin(); face != faces_end(); face++) {
-        HalfedgeRef prev_out = face->halfedge();
-        VertexRef origin = prev_out->vertex();
-
-        while(prev_out->next()->next()->next() != face->halfedge()) {
-            // Make new elements and wire up
-            HalfedgeRef back = new_halfedge();
-            HalfedgeRef out = new_halfedge();
-            EdgeRef e = new_edge();
-            FaceRef f = new_face();
-            back->edge() = e;
-            back->face() = f;
-            back->next() = prev_out;
-            back->twin() = out;
-            back->vertex() = prev_out->next()->next()->vertex();
-            out->edge() = e;
-            out->next() = prev_out->next()->next();
-            out->twin() = back;
-            out->vertex() = origin;
-            e->halfedge() = back;
-            f->halfedge() = back;
-
-            // Connect with existing edges
-            prev_out->face() = f;
-            prev_out->next()->next() = back;
-            prev_out->next()->face() = f;
-
-            prev_out = out;
-        }
-
-        // handle the last triangle
-        prev_out->next()->next()->next() = prev_out;
-        prev_out->face() = face;
-        face->halfedge() = prev_out;
-    }
-}
-
-/* Note on the quad subdivision process:
-
-        Unlike the local mesh operations (like bevel or edge flip), we will perform
-        subdivision by splitting *all* faces into quads "simultaneously."  Rather
-        than operating directly on the halfedge data structure (which as you've
-        seen is quite difficult to maintain!) we are going to do something a bit nicer:
-           1. Create a raw list of vertex positions and faces (rather than a full-
-              blown halfedge mesh).
-           2. Build a new halfedge mesh from these lists, replacing the old one.
-        Sometimes rebuilding a data structure from scratch is simpler (and even
-        more efficient) than incrementally modifying the existing one.  These steps are
-        detailed below.
-
-  Step I: Compute the vertex positions for the subdivided mesh.
-        Here we're going to do something a little bit strange: since we will
-        have one vertex in the subdivided mesh for each vertex, edge, and face in
-        the original mesh, we can nicely store the new vertex *positions* as
-        attributes on vertices, edges, and faces of the original mesh. These positions
-        can then be conveniently copied into the new, subdivided mesh.
-        This is what you will implement in linear_subdivide_positions() and
-        catmullclark_subdivide_positions().
-
-  Steps II-IV are provided (see Halfedge_Mesh::subdivide()), but are still detailed
-  here:
-
-  Step II: Assign a unique index (starting at 0) to each vertex, edge, and
-        face in the original mesh. These indices will be the indices of the
-        vertices in the new (subdivided mesh).  They do not have to be assigned
-        in any particular order, so long as no index is shared by more than one
-        mesh element, and the total number of indices is equal to V+E+F, i.e.,
-        the total number of vertices plus edges plus faces in the original mesh.
-        Basically we just need a one-to-one mapping between original mesh elements
-        and subdivided mesh vertices.
-
-  Step III: Build a list of quads in the new (subdivided) mesh, as tuples of
-        the element indices defined above. In other words, each new quad should be
-        of the form (i,j,k,l), where i,j,k and l are four of the indices stored on
-        our original mesh elements.  Note that it is essential to get the orientation
-        right here: (i,j,k,l) is not the same as (l,k,j,i).  Indices of new faces
-        should circulate in the same direction as old faces (think about the right-hand
-        rule).
-
-  Step IV: Pass the list of vertices and quads to a routine that clears
-        the internal data for this halfedge mesh, and builds new halfedge data from
-        scratch, using the two lists.
-*/
-
-/*
-    Compute new vertex positions for a mesh that splits each polygon
-    into quads (by inserting a vertex at the face midpoint and each
-    of the edge midpoints).  The new vertex positions will be stored
-    in the members Vertex::new_pos, Edge::new_pos, and
-    Face::new_pos.  The values of the positions are based on
-    simple linear interpolation, e.g., the edge midpoints and face
-    centroids.
-*/
-void Halfedge_Mesh::linear_subdivide_positions() {
-
-    // For each vertex, assign Vertex::new_pos to
-    // its original position, Vertex::pos.
-    for(VertexRef v = vertices_begin(); v != vertices_end(); v++) {
-        v->new_pos = v->pos;
-    }
-
-    // For each edge, assign the midpoint of the two original
-    // positions to Edge::new_pos.
-    for(EdgeRef e = edges_begin(); e != edges_end(); e++) {
-        e->new_pos = (e->halfedge()->vertex()->pos + e->halfedge()->twin()->vertex()->pos) / 2.f;
-    }
-
-    // For each face, assign the centroid (i.e., arithmetic mean)
-    // of the original vertex positions to Face::new_pos. Note
-    // that in general, NOT all faces will be triangles!
-    for(FaceRef f = faces_begin(); f != faces_end(); f++) {
-        HalfedgeRef cur = f->halfedge();
-        int num_edges = 0;
-        f->new_pos = {};
-        do {
-            num_edges++;
-            f->new_pos += cur->vertex()->pos;
-            cur = cur->next();
-        } while(cur != f->halfedge());
-        f->new_pos /= num_edges * 1.f;
-    }
-}
-
-/*
-    Compute new vertex positions for a mesh that splits each polygon
-    into quads (by inserting a vertex at the face midpoint and each
-    of the edge midpoints).  The new vertex positions will be stored
-    in the members Vertex::new_pos, Edge::new_pos, and
-    Face::new_pos.  The values of the positions are based on
-    the Catmull-Clark rules for subdivision.
-
-    Note: this will only be called on meshes without boundary
-*/
-void Halfedge_Mesh::catmullclark_subdivide_positions() {
-
-    // The implementation for this routine should be
-    // a lot like Halfedge_Mesh:linear_subdivide_positions:(),
-    // except that the calculation of the positions themsevles is
-    // slightly more involved, using the Catmull-Clark subdivision
-    // rules. (These rules are outlined in the Developer Manual.)
-
-    // Faces
-    for(FaceRef f = faces_begin(); f != faces_end(); f++) {
-        f->new_pos = {};
-
-        int n = f->degree();
-
-        HalfedgeRef cur = f->halfedge();
-        do {
-            f->new_pos += cur->vertex()->pos;
-            cur = cur->next();
-        } while(cur != f->halfedge());
-        f->new_pos /= n * 1.f;
-    }
-
-    // Edges
-    for(EdgeRef e = edges_begin(); e != edges_end(); e++) {
-        e->new_pos = {};
-
-        // two endpoints
-        e->new_pos += e->halfedge()->vertex()->pos;
-        e->new_pos += e->halfedge()->twin()->vertex()->pos;
-
-        // two face centroids
-        e->new_pos += e->halfedge()->face()->new_pos;
-        e->new_pos += e->halfedge()->twin()->face()->new_pos;
-
-        e->new_pos /= 4.f;
-    }
-
-    // Vertices
-    for(VertexRef v = vertices_begin(); v != vertices_end(); v++) {
-        int n = v->degree();
-
-        // average of face centroids
-        HalfedgeRef cur = v->halfedge();
-        Vec3 q = {};
-        do {
-            q += cur->face()->new_pos;
-            cur = cur->twin()->next();
-        } while(cur != v->halfedge());
-        q /= n * 1.f;
-
-        // average of edge midpoints
-        Vec3 r = {};
-        do {
-            Vec3 mid = (cur->vertex()->pos + cur->twin()->vertex()->pos) / 2.f;
-            r += mid;
-            cur = cur->twin()->next();
-        } while(cur != v->halfedge());
-        r /= n * 1.f;
-
-        // original position
-        v->new_pos = (q + 2.f * r + (n - 3) * 1.f * v->pos) / (n * 1.f);
-    }
-}
-
-/*
-        This routine should increase the number of triangles in the mesh
-        using Loop subdivision. Note: this is will only be called on triangle meshes.
-*/
-void Halfedge_Mesh::loop_subdivide() {
-
-    // Compute new positions for all the vertices in the input mesh, using
-    // the Loop subdivision rule, and store them in Vertex::new_pos.
-    // -> At this point, we also want to mark each vertex as being a vertex of the
-    //    original mesh. Use Vertex::is_new for this.
-    // -> Next, compute the updated vertex positions associated with edges, and
-    //    store it in Edge::new_pos.
-    // -> Next, we're going to split every edge in the mesh, in any order.  For
-    //    future reference, we're also going to store some information about which
-    //    subdivided edges come from splitting an edge in the original mesh, and
-    //    which edges are new, by setting the flat Edge::is_new. Note that in this
-    //    loop, we only want to iterate over edges of the original mesh.
-    //    Otherwise, we'll end up splitting edges that we just split (and the
-    //    loop will never end!)
-    // -> Now flip any new edge that connects an old and new vertex.
-    // -> Finally, copy the new vertex positions into final Vertex::pos.
-
-    // Each vertex and edge of the original surface can be associated with a
-    // vertex in the new (subdivided) surface.
-    // Therefore, our strategy for computing the subdivided vertex locations is to
-    // *first* compute the new positions
-    // using the connectivity of the original (coarse) mesh; navigating this mesh
-    // will be much easier than navigating
-    // the new subdivided (fine) mesh, which has more elements to traverse.  We
-    // will then assign vertex positions in
-    // the new mesh based on the values we computed for the original mesh.
-
-    // Compute updated positions for all the vertices in the original mesh, using
-    // the Loop subdivision rule.
-
-    // Next, compute the updated vertex positions associated with edges.
-
-    // Next, we're going to split every edge in the mesh, in any order. For
-    // future reference, we're also going to store some information about which
-    // subdivided edges come from splitting an edge in the original mesh, and
-    // which edges are new.
-    // In this loop, we only want to iterate over edges of the original
-    // mesh---otherwise, we'll end up splitting edges that we just split (and
-    // the loop will never end!)
-
-    // Finally, flip any new edge that connects an old and new vertex.
-
-    // Copy the updated vertex positions to the subdivided mesh.
-}
-
-/*
-    Isotropic remeshing. Note that this function returns success in a similar
-    manner to the local operations, except with only a boolean value.
-    (e.g. you may want to return false if this is not a triangle mesh)
-*/
-bool Halfedge_Mesh::isotropic_remesh() {
-
-    // Compute the mean edge length.
-    // Repeat the four main steps for 5 or 6 iterations
-    // -> Split edges much longer than the target length (being careful about
-    //    how the loop is written!)
-    // -> Collapse edges much shorter than the target length.  Here we need to
-    //    be EXTRA careful about advancing the loop, because many edges may have
-    //    been destroyed by a collapse (which ones?)
-    // -> Now flip each edge if it improves vertex degree
-    // -> Finally, apply some tangential smoothing to the vertex positions
-
-    // Note: if you erase elements in a local operation, they will not be actually deleted
-    // until do_erase or validate are called. This is to facilitate checking
-    // for dangling references to elements that will be erased.
-    // The rest of the codebase will automatically call validate() after each op,
-    // but here simply calling collapse_edge() will not erase the elements.
-    // You should use collapse_edge_erase() instead for the desired behavior.
-
-    return false;
-}
-
-/* Helper type for quadric simplification */
-struct Edge_Record {
-    Edge_Record() {
-    }
-    Edge_Record(std::unordered_map<Halfedge_Mesh::VertexRef, Mat4>& vertex_quadrics,
-                Halfedge_Mesh::EdgeRef e)
-        : edge(e) {
-
-        // Compute the combined quadric from the edge endpoints.
-        // -> Build the 3x3 linear system whose solution minimizes the quadric error
-        //    associated with these two endpoints.
-        // -> Use this system to solve for the optimal position, and store it in
-        //    Edge_Record::optimal.
-        // -> Also store the cost associated with collapsing this edge in
-        //    Edge_Record::cost.
-        Halfedge_Mesh::VertexRef v0 = e->halfedge()->vertex();
-        Halfedge_Mesh::VertexRef v1 = e->halfedge()->twin()->vertex();
-        Mat4 k = vertex_quadrics[v0] + vertex_quadrics[v1];
-        Vec3 b = -Vec3(k[0][3], k[1][3], k[2][3]);
-
-        optimal = k.inverse() * b; // TODO: consider when k is singular
-        cost = dot(Vec4(optimal, 1.f), k * Vec4(optimal, 1.f));
-    }
-    Halfedge_Mesh::EdgeRef edge;
-    Vec3 optimal;
-    float cost;
-};
-
-/* Comparison operator for Edge_Records so std::set will properly order them */
-bool operator<(const Edge_Record& r1, const Edge_Record& r2) {
-    if(r1.cost != r2.cost) {
-        return r1.cost < r2.cost;
-    }
-    Halfedge_Mesh::EdgeRef e1 = r1.edge;
-    Halfedge_Mesh::EdgeRef e2 = r2.edge;
-    return &*e1 < &*e2;
-}
-
-/** Helper type for quadric simplification
- *
- * A PQueue is a minimum-priority queue that
- * allows elements to be both inserted and removed from the
- * queue.  Together, one can easily change the priority of
- * an item by removing it, and re-inserting the same item
- * but with a different priority.  A priority queue, for
- * those who don't remember or haven't seen it before, is a
- * data structure that always keeps track of the item with
- * the smallest priority or "score," even as new elements
- * are inserted and removed.  Priority queues are often an
- * essential component of greedy algorithms, where one wants
- * to iteratively operate on the current "best" element.
- *
- * PQueue is templated on the type T of the object
- * being queued.  For this reason, T must define a comparison
- * operator of the form
- *
- *    bool operator<( const T& t1, const T& t2 )
- *
- * which returns true if and only if t1 is considered to have a
- * lower priority than t2.
- *
- * Basic use of a PQueue might look
- * something like this:
- *
- *    // initialize an empty queue
- *    PQueue<myItemType> queue;
- *
- *    // add some items (which we assume have been created
- *    // elsewhere, each of which has its priority stored as
- *    // some kind of internal member variable)
- *    queue.insert( item1 );
- *    queue.insert( item2 );
- *    queue.insert( item3 );
- *
- *    // get the highest priority item currently in the queue
- *    myItemType highestPriorityItem = queue.top();
- *
- *    // remove the highest priority item, automatically
- *    // promoting the next-highest priority item to the top
- *    queue.pop();
- *
- *    myItemType nextHighestPriorityItem = queue.top();
- *
- *    // Etc.
- *
- *    // We can also remove an item, making sure it is no
- *    // longer in the queue (note that this item may already
- *    // have been removed, if it was the 1st or 2nd-highest
- *    // priority item!)
- *    queue.remove( item2 );
- *
- */
-template<class T> struct PQueue {
-    void insert(const T& item) {
-        queue.insert(item);
-    }
-    void remove(const T& item) {
-        if(queue.find(item) != queue.end()) {
-            queue.erase(item);
-        }
-    }
-    const T& top(void) const {
-        return *(queue.begin());
-    }
-    void pop(void) {
-        queue.erase(queue.begin());
-    }
-    size_t size() {
-        return queue.size();
-    }
-
-    std::set<T> queue;
-};
-
-/*
-    Mesh simplification. Note that this function returns success in a similar
-    manner to the local operations, except with only a boolean value.
-    (e.g. you may want to return false if you can't simplify the mesh any
-    further without destroying it.)
-*/
-bool Halfedge_Mesh::simplify() {
-
-    std::unordered_map<VertexRef, Mat4> vertex_quadrics;
-    std::unordered_map<FaceRef, Mat4> face_quadrics;
-    std::unordered_map<EdgeRef, Edge_Record> edge_records;
-    PQueue<Edge_Record> edge_queue;
-
-    // Compute initial quadrics for each face by simply writing the plane equation
-    // for the face in homogeneous coordinates. These quadrics should be stored
-    // in face_quadrics
-    // -> Compute an initial quadric for each vertex as the sum of the quadrics
-    //    associated with the incident faces, storing it in vertex_quadrics
-    // -> Build a priority queue of edges according to their quadric error cost,
-    //    i.e., by building an Edge_Record for each edge and sticking it in the
-    //    queue. You may want to use the above PQueue<Edge_Record> for this.
-    // -> Until we reach the target edge budget, collapse the best edge. Remember
-    //    to remove from the queue any edge that touches the collapsing edge
-    //    BEFORE it gets collapsed, and add back into the queue any edge touching
-    //    the collapsed vertex AFTER it's been collapsed. Also remember to assign
-    //    a quadric to the collapsed vertex, and to pop the collapsed edge off the
-    //    top of the queue.
-
-    // Note: if you erase elements in a local operation, they will not be actually deleted
-    // until do_erase or validate are called. This is to facilitate checking
-    // for dangling references to elements that will be erased.
-    // The rest of the codebase will automatically call validate() after each op,
-    // but here simply calling collapse_edge() will not erase the elements.
-    // You should use collapse_edge_erase() instead for the desired behavior.
-
-    size_t original_face_count = faces.size();
-    if(original_face_count < 8) { // simplify won't stop until face_count is less
-                                  // than or equal to 1/4 of the original
-        return false;
-    }
-
-    for(FaceRef f = faces_begin(); f != faces_end(); f++) {
-        Vec3 normal = f->normal();
-        Vec3 point = f->halfedge()->vertex()->pos;
-        float d = -dot(normal, point);
-        Vec4 v(normal.x, normal.y, normal.z, d);
-        Mat4 q = outer(v, v);
-        face_quadrics[f] = q;
-    }
-
-    for(VertexRef v = vertices_begin(); v != vertices_end(); v++) {
-        Mat4 q = Mat4::Zero;
-        HalfedgeRef cur = v->halfedge();
-        do {
-            q += face_quadrics[cur->face()];
-            cur = cur->twin()->next();
-        } while(cur != v->halfedge());
-        vertex_quadrics[v] = q;
-    }
-
-    for(EdgeRef e = edges_begin(); e != edges_end(); e++) {
-        edge_records[e] = Edge_Record(vertex_quadrics, e);
-        edge_queue.insert(edge_records[e]);
-    }
-
-    // collapse best edge until face_count is less than or equal to 1/4 of the original
-    while(faces.size() > original_face_count / 4) {
-        // printf("faces count=%zu\n", faces.size());
-
-        // get cheapest edge and remove from queue
-        Edge_Record best_edge_record = edge_queue.top();
-        edge_queue.pop();
-        EdgeRef best_edge = best_edge_record.edge;
-
-        // get two vertices of the best edge
-        VertexRef v0 = best_edge->halfedge()->vertex();
-        VertexRef v1 = best_edge->halfedge()->twin()->vertex();
-
-        // remove any edge touching either of its endpoints from the queue
-        HalfedgeRef cur = v0->halfedge();
-        do {
-            edge_queue.remove(edge_records[cur->edge()]);
-            cur = cur->twin()->next();
-        } while(cur != v0->halfedge());
-        cur = v1->halfedge();
-        do {
-            edge_queue.remove(edge_records[cur->edge()]);
-            cur = cur->twin()->next();
-        } while(cur != v1->halfedge());
-
-        // collapse the edge
-        edge_records.erase(best_edge);
-        vertex_quadrics.erase(v0);
-        vertex_quadrics.erase(v1);
-        auto new_v_optional = collapse_edge_erase(best_edge);
-        if(!new_v_optional.has_value()) {
-            return false;
-        }
-
-        // change new_v position to the optimal position
-        VertexRef new_v = new_v_optional.value();
-        new_v->pos = best_edge_record.optimal;
-        edge_queue.remove(best_edge_record);
-
-        // set the quadric of the new vertex
-        cur = new_v->halfedge();
-        Mat4 new_v_q = Mat4::Zero;
-        do {
-            Vec3 normal = cur->face()->normal();
-            Vec3 point = cur->vertex()->pos;
-            float d = -dot(normal, point);
-            Vec4 v(normal.x, normal.y, normal.z, d);
-            Mat4 q = outer(v, v);
-            new_v_q += q;
-            cur = cur->twin()->next();
-        } while(cur != new_v->halfedge());
-        vertex_quadrics[new_v] = new_v_q;
-
-        // Insert any edge touching the new vertex into the queue, creating new edge records for
-        // each of them. recompute surrounding faces, vertices, edges quadratics
-        cur = new_v->halfedge();
-        do {
-            HalfedgeRef sur_cur = cur->twin();
-            Mat4 sur_new_q = Mat4::Zero;
-
-            // update all surrouding faces of this surrouding vertex
-            do {
-                Vec3 normal = sur_cur->face()->normal();
-                Vec3 point = sur_cur->vertex()->pos;
-                float d = -dot(normal, point);
-                Vec4 v(normal.x, normal.y, normal.z, d);
-                Mat4 q = outer(v, v);
-                sur_new_q += q;
-                sur_cur = sur_cur->twin()->next();
-            } while(sur_cur != cur->twin());
-
-            // update this surrouding vertex
-            vertex_quadrics[cur->twin()->vertex()] = sur_new_q;
-
-            // update the edge between this surrounding vertex and the new center vertex
-            // push new edge records to the pq
-            edge_records[cur->twin()->edge()] = Edge_Record(vertex_quadrics, cur->twin()->edge());
-            edge_queue.insert(edge_records[cur->twin()->edge()]);
-
-            cur = cur->twin()->next();
-        } while(cur != new_v->halfedge());
-    }
-
-    return true;
-}
+
+#include <queue>
+#include <set>
+#include <unordered_map>
+#include <vector>
+
+#include "../geometry/halfedge.h"
+#include "debug.h"
+
+/* Note on local operation return types:
+
+    The local operations all return a std::optional<T> type. This is used so that your
+    implementation can signify that it does not want to perform the operation for
+    whatever reason (e.g. you don't want to allow the user to erase the last vertex).
+
+    An optional can have two values: std::nullopt, or a value of the type it is
+    parameterized on. In this way, it's similar to a pointer, but has two advantages:
+    the value it holds need not be allocated elsewhere, and it provides an API that
+    forces the user to check if it is null before using the value.
+
+    In your implementaiton, if you have successfully performed the operation, you can
+    simply return the required reference:
+
+            ... collapse the edge ...
+            return collapsed_vertex_ref;
+
+    And if you wish to deny the operation, you can return the null optional:
+
+            return std::nullopt;
+
+    Note that the stubs below all reject their duties by returning the null optional.
+*/
+
+/*
+    This method should replace the given vertex and all its neighboring
+    edges and faces with a single face, returning the new face.
+ */
+std::optional<Halfedge_Mesh::FaceRef> Halfedge_Mesh::erase_vertex(Halfedge_Mesh::VertexRef v) {
+    std::vector<HalfedgeRef> he_to_erase;
+    std::vector<HalfedgeRef> he_to_rewire_start;
+    std::vector<HalfedgeRef> he_to_rewire_end;
+    std::vector<HalfedgeRef> he_to_update;
+    std::vector<VertexRef> v_to_update;
+
+    HalfedgeRef cur = v->halfedge();
+
+    // create new face
+    FaceRef new_f = new_face();
+    new_f->halfedge() = cur->next();
+
+    do {
+        he_to_erase.push_back(cur);
+
+        HalfedgeRef cur2 = cur;
+        do {
+            cur2 = cur2->next();
+            he_to_update.push_back(cur2);
+        } while(cur2->next()->next() != cur);
+        he_to_rewire_start.push_back(cur2);
+
+        he_to_rewire_end.push_back(cur->next());
+
+        v_to_update.push_back(cur->twin()->vertex());
+        cur = cur->twin()->next();
+    } while(cur != v->halfedge());
+
+    for(unsigned int i = 0; i < he_to_rewire_start.size(); i++) {
+        he_to_rewire_start[i]->next() =
+            he_to_rewire_end[(i + he_to_rewire_start.size() - 1) % he_to_rewire_start.size()];
+        v_to_update[i]->halfedge() = he_to_rewire_end[i];
+    }
+
+    for(unsigned int i = 0; i < he_to_update.size(); i++) {
+        he_to_update[i]->face() = new_f;
+    }
+
+    for(unsigned int i = 0; i < he_to_erase.size(); i++) {
+        erase(he_to_erase[i]->edge());
+        erase(he_to_erase[i]->face());
+        erase(he_to_erase[i]->twin());
+        erase(he_to_erase[i]);
+    }
+
+    erase(v);
+
+    return new_f;
+}
+
+/*
+    This method should erase the given edge and return an iterator to the
+    merged face.
+ */
+std::optional<Halfedge_Mesh::FaceRef> Halfedge_Mesh::erase_edge(Halfedge_Mesh::EdgeRef e) {
+
+    if(e->on_boundary()) {
+        return std::nullopt;
+    }
+
+    HalfedgeRef he = e->halfedge();
+    HalfedgeRef he_twin = he->twin();
+
+    // get the halfedge just before he
+    HalfedgeRef cur = he;
+    while(cur->next() != he) {
+        cur = cur->next();
+    }
+    cur->next() = he_twin->next();
+
+    // get the halfedge just before he_twin
+    cur = he_twin;
+    while(cur->next() != he_twin) {
+        cur = cur->next();
+    }
+    cur->next() = he->next();
+
+    FaceRef face = he->face();
+    face->halfedge() = he->next();
+    cur = he->next();
+    do {
+        cur->face() = face;
+        cur = cur->next();
+    } while(cur != he->next());
+
+    // rewire vertices
+    he->vertex()->halfedge() = he_twin->next();
+    he_twin->vertex()->halfedge() = he->next();
+
+    // erase elements
+    erase(he->edge());
+    erase(he_twin->face());
+    erase(he_twin);
+    erase(he);
+
+    return face;
+}
+
+/*
+    This method should collapse the given edge and return an iterator to
+    the new vertex created by the collapse.
+*/
+std::optional<Halfedge_Mesh::VertexRef> Halfedge_Mesh::collapse_edge(Halfedge_Mesh::EdgeRef e) {
+    // Collect Elemments
+    // the start and the end halfedges of the faces on the two sides of e
+    HalfedgeRef side_starts[2] = {e->halfedge(), e->halfedge()->twin()};
+    HalfedgeRef side_lasts[2];
+    int side_degrees[2];
+
+    for(int i = 0; i < 2; i++) {
+        HalfedgeRef start = side_starts[i];
+        HalfedgeRef last = start;
+        int d = 1;
+        while(last->next() != start) {
+            d++;
+            last = last->next();
+        }
+        side_lasts[i] = last;
+        side_degrees[i] = d;
+    }
+
+    // Prevent queries that make the mesh non-manifold
+    if(side_starts[0]->is_boundary() || side_starts[1]->is_boundary()) {
+        // if on the boundary, edge belongs to a triangle, and no other faces are adjacent to the
+        // trianlge, becomes non-manifold
+        int inside = side_starts[0]->is_boundary() ? 1 : 0;
+        if(side_degrees[inside] == 3 && side_starts[inside]->next()->twin()->is_boundary() &&
+           side_lasts[inside]->twin()->is_boundary()) {
+            // printf("non-manifold case 1\n");
+            return std::nullopt;
+        }
+    } else {
+        // if not on the boundary, but back to back triangles, becomes non-manifold.
+        for(int i = 0; i < 2; i++) {
+            if(side_degrees[i] == 3 &&
+               side_lasts[i]->twin()->next()->edge() == side_starts[i]->next()->edge()) {
+                // printf("non-manifold case 3\n");
+                return std::nullopt;
+            }
+        }
+        
+        // the more general case from back to back triangles. As long as surrouding vertices from two sides of the collapsing edge touch, will cause degenrated face
+        std::vector<HalfedgeRef> surroundng_vertices;
+        HalfedgeRef cur = side_starts[0]->next();
+        do {
+            surroundng_vertices.push_back(cur->twin());
+            cur = cur->twin()->next();
+        } while (cur != side_lasts[1]->twin());
+        cur = side_starts[1]->next();
+        do {
+            for (auto &h : surroundng_vertices) {
+                if (h->vertex()->id() == cur->twin()->vertex()->id()
+                    && !(h->edge()->id() == side_lasts[1]->edge()->id() || cur->edge()->id() == side_lasts[0]->edge()->id())) {
+                    // printf("non-manifold case 3\n");
+                    return std::nullopt;
+                }
+            }
+            cur = cur->twin()->next();
+        } while (cur != side_lasts[0]->twin());
+
+        // If both vertices of the collapsing edge are connecting to a boundary edge, becomes
+        // non-manifold
+        int side_contians_boundary = 0;
+        for(int i = 0; i < 2; i++) {
+            // walk around v and check if any of them is a boundary
+            HalfedgeRef cur = side_starts[i];
+            do {
+                if(cur->is_boundary()) {
+                    // collapse will yield non-manifold, abort
+                    side_contians_boundary++;
+                    break;
+                }
+                cur = cur->twin()->next();
+            } while(cur != side_starts[i]);
+        }
+        if(side_contians_boundary == 2) {
+            // printf("non-manifold case 2\n");
+            return std::nullopt;
+        }
+    }
+
+    for(int i = 0; i < 2; i++) {
+        // Reduce to the polygon case this face is a triangle
+        side_degrees[i] = side_starts[i]->face()->degree();
+        if(side_degrees[i] == 3) {
+            FaceRef face_to_erase = side_starts[i]->face();
+            side_starts[i]->face() = side_lasts[i]->twin()->face();
+
+            side_starts[i]->next()->next() = side_lasts[i]->twin()->next();
+            side_starts[i]->next()->face() = side_lasts[i]->twin()->face();
+
+            HalfedgeRef last_from_twin = side_lasts[i]->twin();
+            while(last_from_twin->next() != side_lasts[i]->twin()) {
+                last_from_twin = last_from_twin->next();
+            }
+            last_from_twin->next() = side_starts[i];
+
+            // erase face
+            erase(face_to_erase);
+
+            // erase edge
+            side_lasts[i]->vertex()->halfedge() = side_lasts[i]->twin()->next();
+            side_lasts[i]->twin()->vertex()->halfedge() = side_starts[i];
+            side_lasts[i]->twin()->face()->halfedge() = side_lasts[i]->twin()->next();
+            erase(side_lasts[i]->edge());
+            erase(side_lasts[i]->twin());
+            erase(side_lasts[i]);
+
+            // record the last halfedge of the resulting polygon
+            side_lasts[i] = last_from_twin;
+        }
+    }
+
+    // Rewiring elements
+    // attach halfedges on vertex_delete to vertex_keep
+    HalfedgeRef cur = side_starts[1]->next();
+    while(cur != side_starts[0]) {
+        cur->vertex() = side_starts[1]->vertex();
+        cur = cur->twin()->next();
+    }
+
+    // rewire halfedges, update face and vertices halfedge references
+    if (side_degrees[0] == 3) {
+        side_lasts[0]->next() = side_starts[0]->next();
+        side_lasts[1]->next() = side_starts[1]->next();
+        side_starts[0]->face()->halfedge() = side_lasts[0];
+        side_starts[1]->face()->halfedge() = side_lasts[1];
+    } else {
+        side_lasts[1]->next() = side_starts[1]->next();
+        side_lasts[0]->next() = side_starts[0]->next();
+        side_starts[1]->face()->halfedge() = side_lasts[1];
+        side_starts[0]->face()->halfedge() = side_lasts[0];
+    }
+    side_starts[1]->vertex()->halfedge() = herased.count(side_starts[1]->next()) ? side_starts[0]->next() : side_starts[1]->next();
+
+    // recompute vertex_keep's position
+    side_starts[1]->vertex()->pos = (side_starts[1]->vertex()->center() + side_starts[0]->vertex()->center()) / 2.f;
+    VertexRef vertex_keep = side_starts[1]->vertex(); 
+    
+    // Erase elements
+    erase(side_starts[0]->edge());
+    erase(side_starts[0]->vertex());
+    erase(side_starts[0]);
+    erase(side_starts[1]);
+
+    return vertex_keep;
+}
+
+/*
+    This method should collapse the given face and return an iterator to
+    the new vertex created by the collapse.
+*/
+std::optional<Halfedge_Mesh::VertexRef> Halfedge_Mesh::collapse_face(Halfedge_Mesh::FaceRef f) {
+
+    (void)f;
+    return std::nullopt;
+}
+
+/*
+    This method should flip the given edge and return an iterator to the
+    flipped edge.
+*/
+std::optional<Halfedge_Mesh::EdgeRef> Halfedge_Mesh::flip_edge(Halfedge_Mesh::EdgeRef e) {
+
+    HalfedgeRef cur_he = e->halfedge();
+    HalfedgeRef twin_he = cur_he->twin();
+
+    // handle boundary
+    if(cur_he->is_boundary() || twin_he->is_boundary()) {
+        return std::nullopt;
+    }
+
+    // handle detched edge (flipping from a vertex that only have two edges)
+    if(cur_he->vertex()->degree_with_boundary() <= 2 ||
+       cur_he->next()->vertex()->degree_with_boundary() <= 2) {
+        // printf("detached edge\n");
+        return std::nullopt;
+    }
+
+    // handle degenrated surface
+    HalfedgeRef check = cur_he->next()->next();
+    do {
+        if(check->next()->vertex() == twin_he->next()->next()->vertex()) {
+            // already have an edge at target position
+            // printf("degenerated surface\n");
+            return std::nullopt;
+        }
+        check = check->twin()->next();
+    } while(check != cur_he->next()->next());
+
+    // change current halfedge
+    HalfedgeRef old_next = cur_he->next();
+    cur_he->next() = cur_he->next()->next();
+    if(cur_he->vertex()->halfedge() == cur_he) {
+        cur_he->vertex()->halfedge() = twin_he->next();
+    }
+    cur_he->vertex() = twin_he->next()->next()->vertex();
+
+    // change twin halfedge
+    HalfedgeRef old_twin_next = twin_he->next();
+    twin_he->next() = twin_he->next()->next();
+    if(twin_he->vertex()->halfedge() == twin_he) {
+        twin_he->vertex()->halfedge() = old_next;
+    }
+    twin_he->vertex() = old_next->next()->vertex();
+
+    // change original next halfedge
+    if(old_next->face()->halfedge() == old_next) {
+        old_next->face()->halfedge() = old_next->next();
+    }
+    old_next->face() = twin_he->face();
+    old_next->next() = twin_he;
+
+    // chnage original before halfedge
+    HalfedgeRef before = cur_he;
+    do {
+        before = before->next();
+    } while(before->next() != cur_he);
+    before->next() = old_twin_next;
+
+    // change original twin's next halfedge
+    if(old_twin_next->face()->halfedge() == old_twin_next) {
+        old_twin_next->face()->halfedge() = old_twin_next->next();
+    }
+    old_twin_next->face() = cur_he->face();
+    old_twin_next->next() = cur_he;
+
+    // change original twin's before halfedge
+    before = twin_he;
+    do {
+        before = before->next();
+    } while(before->next() != twin_he);
+    before->next() = old_next;
+
+    return e;
+}
+
+/*
+    This method should split the given edge and return an iterator to the
+    newly inserted vertex. The halfedge of this vertex should point along
+    the edge that was split, rather than the new edges.
+*/
+std::optional<Halfedge_Mesh::VertexRef> Halfedge_Mesh::split_edge(Halfedge_Mesh::EdgeRef e) {
+
+    // Check if the edge is on the boundary
+    if(e->on_boundary()) {
+        /*
+               c          c
+             / |        / |
+            a  |  -->  a--m
+             \ |        \ |
+               b          b
+        */
+        HalfedgeRef bc = e->halfedge();
+        if(bc->is_boundary()) {
+            bc = bc->twin(); // make sure bc is not a boundary halfedge
+        }
+        HalfedgeRef ca = bc->next();
+        HalfedgeRef ab = ca->next();
+        HalfedgeRef cb = bc->twin();
+
+        // only work for triangle mesh
+        if(ab->next() != bc) {
+            return std::nullopt;
+        }
+
+        // create new halfedges
+        HalfedgeRef mc = new_halfedge();
+        HalfedgeRef cm = new_halfedge();
+        HalfedgeRef mb = new_halfedge();
+        HalfedgeRef bm = new_halfedge();
+        HalfedgeRef ma = new_halfedge();
+        HalfedgeRef am = new_halfedge();
+
+        // create new vertices
+        VertexRef m = new_vertex();
+        m->pos = (bc->vertex()->pos + cb->vertex()->pos) / 2.f;
+
+        // create new edges
+        EdgeRef top_edge = new_edge();
+        EdgeRef bottom_edge = new_edge();
+        EdgeRef middle_edge = new_edge();
+
+        // create new faces
+        FaceRef top_face = new_face();
+        FaceRef bottom_face = new_face();
+
+        // rewire halfedges
+        mc->vertex() = m;
+        mc->edge() = top_edge;
+        mc->face() = top_face;
+        mc->next() = ca;
+        mc->twin() = cm;
+
+        cm->vertex() = ca->vertex();
+        cm->edge() = top_edge;
+        cm->face() = cb->face();
+        cm->next() = mb;
+        cm->twin() = mc;
+
+        mb->vertex() = m;
+        mb->edge() = bottom_edge;
+        mb->face() = cb->face();
+        mb->next() = cb->next();
+        mb->twin() = bm;
+
+        bm->vertex() = bc->vertex();
+        bm->edge() = bottom_edge;
+        bm->face() = bottom_face;
+        bm->next() = ma;
+        bm->twin() = mb;
+
+        ma->vertex() = m;
+        ma->edge() = middle_edge;
+        ma->face() = bottom_face;
+        ma->next() = ab;
+        ma->twin() = am;
+
+        am->vertex() = ab->vertex();
+        am->edge() = middle_edge;
+        am->face() = top_face;
+        am->next() = mc;
+        am->twin() = ma;
+
+        ca->face() = top_face;
+        ca->next() = am;
+
+        ab->face() = bottom_face;
+        ab->next() = bm;
+
+        // find the previous halfedge of cb
+        unsigned int boundary_face_degree = cb->face()->degree();
+        HalfedgeRef prev = cb;
+        for(unsigned int i = 0; i < boundary_face_degree - 1; i++) {
+            prev = prev->next();
+        }
+        prev->next() = cm;
+
+        // rewire vertices
+        m->halfedge() = mc;
+        ca->vertex()->halfedge() = ca;
+        ab->twin()->vertex()->halfedge() = ab->twin();
+
+        // rewire edges
+        top_edge->halfedge() = mc;
+        bottom_edge->halfedge() = bm;
+        middle_edge->halfedge() = ma;
+
+        // rewire faces
+        top_face->halfedge() = mc;
+        bottom_face->halfedge() = ma;
+        cb->face()->halfedge() = cm;
+
+        // remove old halfedges, edges and faces
+        FaceRef old_face = bc->face();
+        erase(bc);
+        erase(cb);
+        erase(e);
+        erase(old_face);
+
+        return m;
+    } else {
+        /*
+               c             c
+             / | \         / | \
+            a  |  d  -->  a--m--d
+             \ | /         \ | /
+               b             b
+        */
+        HalfedgeRef bc = e->halfedge();
+        HalfedgeRef ca = bc->next();
+        HalfedgeRef ab = ca->next();
+        HalfedgeRef cb = bc->twin();
+        HalfedgeRef bd = cb->next();
+        HalfedgeRef dc = bd->next();
+
+        // only work for triangle mesh
+        if(ab->next() != bc || dc->next() != cb) {
+            return std::nullopt;
+        }
+
+        // create new halfedges
+        HalfedgeRef mc = new_halfedge();
+        HalfedgeRef cm = new_halfedge();
+        HalfedgeRef md = new_halfedge();
+        HalfedgeRef dm = new_halfedge();
+        HalfedgeRef mb = new_halfedge();
+        HalfedgeRef bm = new_halfedge();
+        HalfedgeRef ma = new_halfedge();
+        HalfedgeRef am = new_halfedge();
+
+        // create new vertices
+        VertexRef m = new_vertex();
+        m->pos = (bc->vertex()->pos + cb->vertex()->pos) / 2.f;
+
+        // create new edges
+        EdgeRef top_edge = new_edge();
+        EdgeRef bottom_edge = new_edge();
+        EdgeRef left_edge = new_edge();
+        EdgeRef right_edge = new_edge();
+
+        // create new faces
+        FaceRef top_left_face = new_face();
+        FaceRef top_right_face = new_face();
+        FaceRef bottom_left_face = new_face();
+        FaceRef bottom_right_face = new_face();
+
+        // rewire halfedges
+        mc->vertex() = m;
+        mc->edge() = top_edge;
+        mc->face() = top_left_face;
+        mc->next() = ca;
+        mc->twin() = cm;
+
+        cm->vertex() = ca->vertex();
+        cm->edge() = top_edge;
+        cm->face() = top_right_face;
+        cm->next() = md;
+        cm->twin() = mc;
+
+        md->vertex() = m;
+        md->edge() = right_edge;
+        md->face() = top_right_face;
+        md->next() = dc;
+        md->twin() = dm;
+
+        dm->vertex() = dc->vertex();
+        dm->edge() = right_edge;
+        dm->face() = bottom_right_face;
+        dm->next() = mb;
+        dm->twin() = md;
+
+        mb->vertex() = m;
+        mb->edge() = bottom_edge;
+        mb->face() = bottom_right_face;
+        mb->next() = bd;
+        mb->twin() = bm;
+
+        bm->vertex() = bd->vertex();
+        bm->edge() = bottom_edge;
+        bm->face() = bottom_left_face;
+        bm->next() = ma;
+        bm->twin() = mb;
+
+        ma->vertex() = m;
+        ma->edge() = left_edge;
+        ma->face() = bottom_left_face;
+        ma->next() = ab;
+        ma->twin() = am;
+
+        am->vertex() = ab->vertex();
+        am->edge() = left_edge;
+        am->face() = top_left_face;
+        am->next() = mc;
+        am->twin() = ma;
+
+        ca->face() = top_left_face;
+        ca->next() = am;
+
+        ab->face() = bottom_left_face;
+        ab->next() = bm;
+
+        bd->face() = bottom_right_face;
+        bd->next() = dm;
+
+        dc->face() = top_right_face;
+        dc->next() = cm;
+
+        // rewire vertices
+        m->halfedge() = mc;
+        ca->vertex()->halfedge() = cm;
+        bd->vertex()->halfedge() = bm;
+
+        // rewire edges
+        top_edge->halfedge() = mc;
+        bottom_edge->halfedge() = mb;
+        left_edge->halfedge() = ma;
+        right_edge->halfedge() = md;
+
+        // rewire faces
+        top_left_face->halfedge() = mc;
+        top_right_face->halfedge() = md;
+        bottom_left_face->halfedge() = ma;
+        bottom_right_face->halfedge() = mb;
+
+        // remove old halfedges, edges and faces
+        FaceRef old_left_face = bc->face();
+        FaceRef old_right_face = cb->face();
+        erase(bc);
+        erase(cb);
+        erase(e);
+        erase(old_left_face);
+        erase(old_right_face);
+
+        return m;
+    }
+}
+
+/* Note on the beveling process:
+
+    Each of the bevel_vertex, bevel_edge, and bevel_face functions do not represent
+    a full bevel operation. Instead, they should update the _connectivity_ of
+    the mesh, _not_ the positions of newly created vertices. In fact, you should set
+    the positions of new vertices to be exactly the same as wherever they "started from."
+
+    When you click on a mesh element while in bevel mode, one of those three functions
+    is called. But, because you may then adjust the distance/offset of the newly
+    beveled face, we need another method of updating the positions of the new vertices.
+
+    This is where bevel_vertex_positions, bevel_edge_positions, and
+    bevel_face_positions come in: these functions are called repeatedly as you
+    move your mouse, the position of which determins the normal and tangent offset
+    parameters. These functions are also passed an array of the original vertex
+    positions: for  bevel_vertex, it has one element, the original vertex position,
+    for bevel_edge,  two for the two vertices, and for bevel_face, it has the original
+    position of each vertex in halfedge order. You should use these positions, as well
+    as the normal and tangent offset fields to assign positions to the new vertices.
+
+    Finally, note that the normal and tangent offsets are not relative values - you
+    should compute a particular new position from them, not a delta to apply.
+*/
+
+/*
+    This method should replace the vertex v with a face, corresponding to
+    a bevel operation. It should return the new face.  NOTE: This method is
+    responsible for updating the *connectivity* of the mesh only---it does not
+    need to update the vertex positions.  These positions will be updated in
+    Halfedge_Mesh::bevel_vertex_positions (which you also have to
+    implement!)
+*/
+std::optional<Halfedge_Mesh::FaceRef> Halfedge_Mesh::bevel_vertex(Halfedge_Mesh::VertexRef v) {
+
+    // Reminder: You should set the positions of new vertices (v->pos) to be exactly
+    // the same as wherever they "started from."
+
+    unsigned int edge_degree = v->degree();
+    if(v->on_boundary()) {
+        edge_degree++; // only one face can be boundary face for manifolds
+    }
+
+    // get all halfedges started from v
+    std::vector<HalfedgeRef> hes;
+    HalfedgeRef cur = v->halfedge()->twin()->next();
+    for(unsigned int i = 0; i < edge_degree; i++) {
+        hes.push_back(cur);
+        cur = cur->twin()->next();
+    }
+    std::reverse(hes.begin(), hes.end()); // reverse the order of halfedges
+
+    // create new halfedges
+    std::vector<HalfedgeRef> new_hes_in;
+    std::vector<HalfedgeRef> new_hes_out;
+    for(unsigned int i = 0; i < edge_degree; i++) {
+        new_hes_in.push_back(new_halfedge());
+        new_hes_out.push_back(new_halfedge());
+    }
+
+    // create new vertices
+    std::vector<VertexRef> new_vs;
+    new_vs.push_back(v);
+    for(unsigned int i = 1; i < edge_degree; i++) {
+        VertexRef new_v = new_vertex();
+        new_v->pos = v->pos;
+        new_vs.push_back(new_v);
+    }
+
+    // create new edges
+    std::vector<EdgeRef> new_es;
+    for(unsigned int i = 0; i < edge_degree; i++) {
+        new_es.push_back(new_edge());
+    }
+
+    // create new face
+    FaceRef new_f = new_face();
+
+    // rewire halfedges
+    for(unsigned int i = 0; i < edge_degree; i++) {
+        new_hes_in[i]->vertex() = new_vs[i];
+        new_hes_in[i]->edge() = new_es[i];
+        new_hes_in[i]->face() = new_f;
+        new_hes_in[i]->next() = new_hes_in[(i + 1) % edge_degree];
+        new_hes_in[i]->twin() = new_hes_out[i];
+
+        new_hes_out[i]->vertex() = new_vs[(i + 1) % edge_degree];
+        new_hes_out[i]->edge() = new_es[i];
+        new_hes_out[i]->face() = hes[i]->face();
+        new_hes_out[i]->next() = hes[i];
+        new_hes_out[i]->twin() = new_hes_in[i];
+
+        hes[i]->vertex() = new_vs[i];
+        hes[i]->twin()->next() = new_hes_out[(i - 1 + edge_degree) % edge_degree];
+    }
+
+    // rewire vertices
+    for(unsigned int i = 0; i < edge_degree; i++) {
+        new_vs[i]->halfedge() = new_hes_in[i];
+    }
+
+    // rewire edges
+    for(unsigned int i = 0; i < edge_degree; i++) {
+        new_es[i]->halfedge() = new_hes_in[i];
+    }
+
+    // rewire face
+    new_f->halfedge() = new_hes_in[0];
+
+    return new_f;
+}
+
+/*
+    This method should replace the edge e with a face, corresponding to a
+    bevel operation. It should return the new face. NOTE: This method is
+    responsible for updating the *connectivity* of the mesh only---it does not
+    need to update the vertex positions.  These positions will be updated in
+    Halfedge_Mesh::bevel_edge_positions (which you also have to
+    implement!)
+*/
+std::optional<Halfedge_Mesh::FaceRef> Halfedge_Mesh::bevel_edge(Halfedge_Mesh::EdgeRef e) {
+
+    // Reminder: You should set the positions of new vertices (v->pos) to be exactly
+    // the same as wherever they "started from."
+
+    (void)e;
+    return std::nullopt;
+}
+
+/*
+    This method should replace the face f with an additional, inset face
+    (and ring of faces around it), corresponding to a bevel operation. It
+    should return the new face.  NOTE: This method is responsible for updating
+    the *connectivity* of the mesh only---it does not need to update the vertex
+    positions. These positions will be updated in
+    Halfedge_Mesh::bevel_face_positions (which you also have to
+    implement!)
+*/
+std::optional<Halfedge_Mesh::FaceRef> Halfedge_Mesh::bevel_face(Halfedge_Mesh::FaceRef f) {
+
+    // Reminder: You should set the positions of new vertices (v->pos) to be exactly
+    // the same as wherever they "started from."
+
+    unsigned int face_degree = f->degree();
+
+    // get all halfedges of the face
+    std::vector<HalfedgeRef> hes;
+    HalfedgeRef cur = f->halfedge();
+    for(unsigned int i = 0; i < face_degree; i++) {
+        hes.push_back(cur);
+        cur = cur->next();
+    }
+
+    // create new halfedges
+    std::vector<HalfedgeRef> hes_up;
+    std::vector<HalfedgeRef> hes_down;
+    std::vector<HalfedgeRef> hes_in;
+    std::vector<HalfedgeRef> hes_out;
+    for(unsigned int i = 0; i < face_degree; i++) {
+        hes_up.push_back(new_halfedge());
+        hes_down.push_back(new_halfedge());
+        hes_in.push_back(new_halfedge());
+        hes_out.push_back(new_halfedge());
+    }
+
+    // create new vertices
+    std::vector<VertexRef> new_vs;
+    for(unsigned int i = 0; i < face_degree; i++) {
+        VertexRef new_v = new_vertex();
+        new_v->pos = hes[i]->vertex()->pos;
+        new_vs.push_back(new_v);
+    }
+
+    // create new edges
+    std::vector<EdgeRef> es_ud;
+    std::vector<EdgeRef> es_io;
+    for(unsigned int i = 0; i < face_degree; i++) {
+        es_ud.push_back(new_edge());
+        es_io.push_back(new_edge());
+    }
+
+    // create new faces
+    std::vector<FaceRef> new_fs;
+    for(unsigned int i = 0; i < face_degree; i++) {
+        new_fs.push_back(new_face());
+    }
+
+    // rewire halfedges
+    for(unsigned int i = 0; i < face_degree; i++) {
+        hes[i]->face() = new_fs[i];
+        hes[i]->next() = hes_up[(i + 1) % face_degree];
+
+        hes_up[i]->vertex() = hes[i]->vertex();
+        hes_up[i]->edge() = es_ud[i];
+        hes_up[i]->face() = new_fs[(i - 1 + face_degree) % face_degree];
+        hes_up[i]->next() = hes_out[(i - 1 + face_degree) % face_degree];
+        hes_up[i]->twin() = hes_down[i];
+
+        hes_down[i]->vertex() = new_vs[i];
+        hes_down[i]->edge() = es_ud[i];
+        hes_down[i]->face() = new_fs[i];
+        hes_down[i]->next() = hes[i];
+        hes_down[i]->twin() = hes_up[i];
+
+        hes_in[i]->vertex() = new_vs[i];
+        hes_in[i]->edge() = es_io[i];
+        hes_in[i]->face() = f;
+        hes_in[i]->next() = hes_in[(i + 1) % face_degree];
+        hes_in[i]->twin() = hes_out[i];
+
+        hes_out[i]->vertex() = new_vs[(i + 1) % face_degree];
+        hes_out[i]->edge() = es_io[i];
+        hes_out[i]->face() = new_fs[i];
+        hes_out[i]->next() = hes_down[i];
+        hes_out[i]->twin() = hes_in[i];
+    }
+
+    // rewire vertices
+    for(unsigned int i = 0; i < face_degree; i++) {
+        new_vs[i]->halfedge() = hes_in[i];
+    }
+
+    // rewire edges
+    for(unsigned int i = 0; i < face_degree; i++) {
+        es_ud[i]->halfedge() = hes_up[i];
+        es_io[i]->halfedge() = hes_in[i];
+    }
+
+    // rewire faces
+    f->halfedge() = hes_in[0];
+    for(unsigned int i = 0; i < face_degree; i++) {
+        new_fs[i]->halfedge() = hes_out[i];
+    }
+
+    return f;
+}
+
+/*
+    Compute new vertex positions for the vertices of the beveled vertex.
+
+    These vertices can be accessed via new_halfedges[i]->vertex()->pos for
+    i = 1, ..., new_halfedges.size()-1.
+
+    The basic strategy here is to loop over the list of outgoing halfedges,
+    and use the original vertex position and its associated outgoing edge
+    to compute a new vertex position along the outgoing edge.
+*/
+void Halfedge_Mesh::bevel_vertex_positions(const std::vector<Vec3>& start_positions,
+                                           Halfedge_Mesh::FaceRef face, float tangent_offset) {
+
+    std::vector<HalfedgeRef> new_halfedges;
+    auto h = face->halfedge();
+    do {
+        new_halfedges.push_back(h);
+        h = h->next();
+    } while(h != face->halfedge());
+
+    // scale and clamp the tangent offset
+    tangent_offset = -tangent_offset;
+    tangent_offset = std::max(0.05f, std::min(0.95f, tangent_offset));
+
+    for(size_t i = 0; i < new_halfedges.size(); i++) {
+        Vec3 start = start_positions[i];
+        Vec3 end = new_halfedges[i]->twin()->next()->twin()->vertex()->pos;
+        VertexRef v = new_halfedges[i]->vertex();
+        v->pos = start + tangent_offset * (end - start);
+    }
+}
+
+/*
+    Compute new vertex positions for the vertices of the beveled edge.
+
+    These vertices can be accessed via new_halfedges[i]->vertex()->pos for
+    i = 1, ..., new_halfedges.size()-1.
+
+    The basic strategy here is to loop over the list of outgoing halfedges,
+    and use the preceding and next vertex position from the original mesh
+    (in the orig array) to compute an offset vertex position.
+
+    Note that there is a 1-to-1 correspondence between halfedges in
+    newHalfedges and vertex positions
+    in orig.  So, you can write loops of the form
+
+    for(size_t i = 0; i < new_halfedges.size(); i++)
+    {
+            Vector3D pi = start_positions[i]; // get the original vertex
+            position corresponding to vertex i
+    }
+*/
+void Halfedge_Mesh::bevel_edge_positions(const std::vector<Vec3>& start_positions,
+                                         Halfedge_Mesh::FaceRef face, float tangent_offset) {
+
+    std::vector<HalfedgeRef> new_halfedges;
+    auto h = face->halfedge();
+    do {
+        new_halfedges.push_back(h);
+        h = h->next();
+    } while(h != face->halfedge());
+
+    (void)new_halfedges;
+    (void)start_positions;
+    (void)face;
+    (void)tangent_offset;
+}
+
+/*
+    Compute new vertex positions for the vertices of the beveled face.
+
+    These vertices can be accessed via new_halfedges[i]->vertex()->pos for
+    i = 1, ..., new_halfedges.size()-1.
+
+    The basic strategy here is to loop over the list of outgoing halfedges,
+    and use the preceding and next vertex position from the original mesh
+    (in the start_positions array) to compute an offset vertex
+    position.
+
+    Note that there is a 1-to-1 correspondence between halfedges in
+    new_halfedges and vertex positions
+    in orig. So, you can write loops of the form
+
+    for(size_t i = 0; i < new_halfedges.size(); i++)
+    {
+            Vec3 pi = start_positions[i]; // get the original vertex
+            position corresponding to vertex i
+    }
+*/
+void Halfedge_Mesh::bevel_face_positions(const std::vector<Vec3>& start_positions,
+                                         Halfedge_Mesh::FaceRef face, float tangent_offset,
+                                         float normal_offset) {
+
+    if(flip_orientation) normal_offset = -normal_offset;
+    std::vector<HalfedgeRef> new_halfedges;
+    auto h = face->halfedge();
+    do {
+        new_halfedges.push_back(h);
+        h = h->next();
+    } while(h != face->halfedge());
+
+    Vec3 normal = face->normal();
+
+    // Compute center of the face
+    Vec3 center = Vec3(0, 0, 0);
+    for(size_t i = 0; i < new_halfedges.size(); i++) {
+        center += start_positions[i];
+    }
+    center /= new_halfedges.size();
+
+    // scale and clamp offsets
+    normal_offset = -normal_offset;
+    tangent_offset = std::max(-0.95f, tangent_offset);
+
+    for(size_t i = 0; i < new_halfedges.size(); i++) {
+        Vec3 start = start_positions[i];
+        VertexRef v = new_halfedges[i]->vertex();
+        v->pos = start + tangent_offset * (start - center) + normal_offset * normal;
+    }
+}
+
+/*
+    Splits all non-triangular faces into triangles.
+*/
+void Halfedge_Mesh::triangulate() {
+    for(FaceRef face = faces_begin(); face != faces_end(); face++) {
+        HalfedgeRef prev_out = face->halfedge();
+        VertexRef origin = prev_out->vertex();
+
+        while(prev_out->next()->next()->next() != face->halfedge()) {
+            // Make new elements and wire up
+            HalfedgeRef back = new_halfedge();
+            HalfedgeRef out = new_halfedge();
+            EdgeRef e = new_edge();
+            FaceRef f = new_face();
+            back->edge() = e;
+            back->face() = f;
+            back->next() = prev_out;
+            back->twin() = out;
+            back->vertex() = prev_out->next()->next()->vertex();
+            out->edge() = e;
+            out->next() = prev_out->next()->next();
+            out->twin() = back;
+            out->vertex() = origin;
+            e->halfedge() = back;
+            f->halfedge() = back;
+
+            // Connect with existing edges
+            prev_out->face() = f;
+            prev_out->next()->next() = back;
+            prev_out->next()->face() = f;
+
+            prev_out = out;
+        }
+
+        // handle the last triangle
+        prev_out->next()->next()->next() = prev_out;
+        prev_out->face() = face;
+        face->halfedge() = prev_out;
+    }
+}
+
+/* Note on the quad subdivision process:
+
+        Unlike the local mesh operations (like bevel or edge flip), we will perform
+        subdivision by splitting *all* faces into quads "simultaneously."  Rather
+        than operating directly on the halfedge data structure (which as you've
+        seen is quite difficult to maintain!) we are going to do something a bit nicer:
+           1. Create a raw list of vertex positions and faces (rather than a full-
+              blown halfedge mesh).
+           2. Build a new halfedge mesh from these lists, replacing the old one.
+        Sometimes rebuilding a data structure from scratch is simpler (and even
+        more efficient) than incrementally modifying the existing one.  These steps are
+        detailed below.
+
+  Step I: Compute the vertex positions for the subdivided mesh.
+        Here we're going to do something a little bit strange: since we will
+        have one vertex in the subdivided mesh for each vertex, edge, and face in
+        the original mesh, we can nicely store the new vertex *positions* as
+        attributes on vertices, edges, and faces of the original mesh. These positions
+        can then be conveniently copied into the new, subdivided mesh.
+        This is what you will implement in linear_subdivide_positions() and
+        catmullclark_subdivide_positions().
+
+  Steps II-IV are provided (see Halfedge_Mesh::subdivide()), but are still detailed
+  here:
+
+  Step II: Assign a unique index (starting at 0) to each vertex, edge, and
+        face in the original mesh. These indices will be the indices of the
+        vertices in the new (subdivided mesh).  They do not have to be assigned
+        in any particular order, so long as no index is shared by more than one
+        mesh element, and the total number of indices is equal to V+E+F, i.e.,
+        the total number of vertices plus edges plus faces in the original mesh.
+        Basically we just need a one-to-one mapping between original mesh elements
+        and subdivided mesh vertices.
+
+  Step III: Build a list of quads in the new (subdivided) mesh, as tuples of
+        the element indices defined above. In other words, each new quad should be
+        of the form (i,j,k,l), where i,j,k and l are four of the indices stored on
+        our original mesh elements.  Note that it is essential to get the orientation
+        right here: (i,j,k,l) is not the same as (l,k,j,i).  Indices of new faces
+        should circulate in the same direction as old faces (think about the right-hand
+        rule).
+
+  Step IV: Pass the list of vertices and quads to a routine that clears
+        the internal data for this halfedge mesh, and builds new halfedge data from
+        scratch, using the two lists.
+*/
+
+/*
+    Compute new vertex positions for a mesh that splits each polygon
+    into quads (by inserting a vertex at the face midpoint and each
+    of the edge midpoints).  The new vertex positions will be stored
+    in the members Vertex::new_pos, Edge::new_pos, and
+    Face::new_pos.  The values of the positions are based on
+    simple linear interpolation, e.g., the edge midpoints and face
+    centroids.
+*/
+void Halfedge_Mesh::linear_subdivide_positions() {
+
+    // For each vertex, assign Vertex::new_pos to
+    // its original position, Vertex::pos.
+    for(VertexRef v = vertices_begin(); v != vertices_end(); v++) {
+        v->new_pos = v->pos;
+    }
+
+    // For each edge, assign the midpoint of the two original
+    // positions to Edge::new_pos.
+    for(EdgeRef e = edges_begin(); e != edges_end(); e++) {
+        e->new_pos = (e->halfedge()->vertex()->pos + e->halfedge()->twin()->vertex()->pos) / 2.f;
+    }
+
+    // For each face, assign the centroid (i.e., arithmetic mean)
+    // of the original vertex positions to Face::new_pos. Note
+    // that in general, NOT all faces will be triangles!
+    for(FaceRef f = faces_begin(); f != faces_end(); f++) {
+        HalfedgeRef cur = f->halfedge();
+        int num_edges = 0;
+        f->new_pos = {};
+        do {
+            num_edges++;
+            f->new_pos += cur->vertex()->pos;
+            cur = cur->next();
+        } while(cur != f->halfedge());
+        f->new_pos /= num_edges * 1.f;
+    }
+}
+
+/*
+    Compute new vertex positions for a mesh that splits each polygon
+    into quads (by inserting a vertex at the face midpoint and each
+    of the edge midpoints).  The new vertex positions will be stored
+    in the members Vertex::new_pos, Edge::new_pos, and
+    Face::new_pos.  The values of the positions are based on
+    the Catmull-Clark rules for subdivision.
+
+    Note: this will only be called on meshes without boundary
+*/
+void Halfedge_Mesh::catmullclark_subdivide_positions() {
+
+    // The implementation for this routine should be
+    // a lot like Halfedge_Mesh:linear_subdivide_positions:(),
+    // except that the calculation of the positions themsevles is
+    // slightly more involved, using the Catmull-Clark subdivision
+    // rules. (These rules are outlined in the Developer Manual.)
+
+    // Faces
+    for(FaceRef f = faces_begin(); f != faces_end(); f++) {
+        f->new_pos = {};
+
+        int n = f->degree();
+
+        HalfedgeRef cur = f->halfedge();
+        do {
+            f->new_pos += cur->vertex()->pos;
+            cur = cur->next();
+        } while(cur != f->halfedge());
+        f->new_pos /= n * 1.f;
+    }
+
+    // Edges
+    for(EdgeRef e = edges_begin(); e != edges_end(); e++) {
+        e->new_pos = {};
+
+        // two endpoints
+        e->new_pos += e->halfedge()->vertex()->pos;
+        e->new_pos += e->halfedge()->twin()->vertex()->pos;
+
+        // two face centroids
+        e->new_pos += e->halfedge()->face()->new_pos;
+        e->new_pos += e->halfedge()->twin()->face()->new_pos;
+
+        e->new_pos /= 4.f;
+    }
+
+    // Vertices
+    for(VertexRef v = vertices_begin(); v != vertices_end(); v++) {
+        int n = v->degree();
+
+        // average of face centroids
+        HalfedgeRef cur = v->halfedge();
+        Vec3 q = {};
+        do {
+            q += cur->face()->new_pos;
+            cur = cur->twin()->next();
+        } while(cur != v->halfedge());
+        q /= n * 1.f;
+
+        // average of edge midpoints
+        Vec3 r = {};
+        do {
+            Vec3 mid = (cur->vertex()->pos + cur->twin()->vertex()->pos) / 2.f;
+            r += mid;
+            cur = cur->twin()->next();
+        } while(cur != v->halfedge());
+        r /= n * 1.f;
+
+        // original position
+        v->new_pos = (q + 2.f * r + (n - 3) * 1.f * v->pos) / (n * 1.f);
+    }
+}
+
+/*
+        This routine should increase the number of triangles in the mesh
+        using Loop subdivision. Note: this is will only be called on triangle meshes.
+*/
+void Halfedge_Mesh::loop_subdivide() {
+
+    // Compute new positions for all the vertices in the input mesh, using
+    // the Loop subdivision rule, and store them in Vertex::new_pos.
+    // -> At this point, we also want to mark each vertex as being a vertex of the
+    //    original mesh. Use Vertex::is_new for this.
+    // -> Next, compute the updated vertex positions associated with edges, and
+    //    store it in Edge::new_pos.
+    // -> Next, we're going to split every edge in the mesh, in any order.  For
+    //    future reference, we're also going to store some information about which
+    //    subdivided edges come from splitting an edge in the original mesh, and
+    //    which edges are new, by setting the flat Edge::is_new. Note that in this
+    //    loop, we only want to iterate over edges of the original mesh.
+    //    Otherwise, we'll end up splitting edges that we just split (and the
+    //    loop will never end!)
+    // -> Now flip any new edge that connects an old and new vertex.
+    // -> Finally, copy the new vertex positions into final Vertex::pos.
+
+    // Each vertex and edge of the original surface can be associated with a
+    // vertex in the new (subdivided) surface.
+    // Therefore, our strategy for computing the subdivided vertex locations is to
+    // *first* compute the new positions
+    // using the connectivity of the original (coarse) mesh; navigating this mesh
+    // will be much easier than navigating
+    // the new subdivided (fine) mesh, which has more elements to traverse.  We
+    // will then assign vertex positions in
+    // the new mesh based on the values we computed for the original mesh.
+
+    // Compute updated positions for all the vertices in the original mesh, using
+    // the Loop subdivision rule.
+
+    // Next, compute the updated vertex positions associated with edges.
+
+    // Next, we're going to split every edge in the mesh, in any order. For
+    // future reference, we're also going to store some information about which
+    // subdivided edges come from splitting an edge in the original mesh, and
+    // which edges are new.
+    // In this loop, we only want to iterate over edges of the original
+    // mesh---otherwise, we'll end up splitting edges that we just split (and
+    // the loop will never end!)
+
+    // Finally, flip any new edge that connects an old and new vertex.
+
+    // Copy the updated vertex positions to the subdivided mesh.
+}
+
+/*
+    Isotropic remeshing. Note that this function returns success in a similar
+    manner to the local operations, except with only a boolean value.
+    (e.g. you may want to return false if this is not a triangle mesh)
+*/
+bool Halfedge_Mesh::isotropic_remesh() {
+
+    // Compute the mean edge length.
+    // Repeat the four main steps for 5 or 6 iterations
+    // -> Split edges much longer than the target length (being careful about
+    //    how the loop is written!)
+    // -> Collapse edges much shorter than the target length.  Here we need to
+    //    be EXTRA careful about advancing the loop, because many edges may have
+    //    been destroyed by a collapse (which ones?)
+    // -> Now flip each edge if it improves vertex degree
+    // -> Finally, apply some tangential smoothing to the vertex positions
+
+    // Note: if you erase elements in a local operation, they will not be actually deleted
+    // until do_erase or validate are called. This is to facilitate checking
+    // for dangling references to elements that will be erased.
+    // The rest of the codebase will automatically call validate() after each op,
+    // but here simply calling collapse_edge() will not erase the elements.
+    // You should use collapse_edge_erase() instead for the desired behavior.
+
+    return false;
+}
+
+/* Helper type for quadric simplification */
+struct Edge_Record {
+    Edge_Record() {
+    }
+    Edge_Record(std::unordered_map<Halfedge_Mesh::VertexRef, Mat4>& vertex_quadrics,
+                Halfedge_Mesh::EdgeRef e)
+        : edge(e) {
+
+        // Compute the combined quadric from the edge endpoints.
+        // -> Build the 3x3 linear system whose solution minimizes the quadric error
+        //    associated with these two endpoints.
+        // -> Use this system to solve for the optimal position, and store it in
+        //    Edge_Record::optimal.
+        // -> Also store the cost associated with collapsing this edge in
+        //    Edge_Record::cost.
+        Halfedge_Mesh::VertexRef v0 = e->halfedge()->vertex();
+        Halfedge_Mesh::VertexRef v1 = e->halfedge()->twin()->vertex();
+        Mat4 k = vertex_quadrics[v0] + vertex_quadrics[v1];
+        Vec3 b = -Vec3(k[0][3], k[1][3], k[2][3]);
+
+        optimal = k.inverse() * b; // TODO: consider when k is singular
+        cost = dot(Vec4(optimal, 1.f), k * Vec4(optimal, 1.f));
+    }
+    Halfedge_Mesh::EdgeRef edge;
+    Vec3 optimal;
+    float cost;
+};
+
+/* Comparison operator for Edge_Records so std::set will properly order them */
+bool operator<(const Edge_Record& r1, const Edge_Record& r2) {
+    if(r1.cost != r2.cost) {
+        return r1.cost < r2.cost;
+    }
+    Halfedge_Mesh::EdgeRef e1 = r1.edge;
+    Halfedge_Mesh::EdgeRef e2 = r2.edge;
+    return &*e1 < &*e2;
+}
+
+/** Helper type for quadric simplification
+ *
+ * A PQueue is a minimum-priority queue that
+ * allows elements to be both inserted and removed from the
+ * queue.  Together, one can easily change the priority of
+ * an item by removing it, and re-inserting the same item
+ * but with a different priority.  A priority queue, for
+ * those who don't remember or haven't seen it before, is a
+ * data structure that always keeps track of the item with
+ * the smallest priority or "score," even as new elements
+ * are inserted and removed.  Priority queues are often an
+ * essential component of greedy algorithms, where one wants
+ * to iteratively operate on the current "best" element.
+ *
+ * PQueue is templated on the type T of the object
+ * being queued.  For this reason, T must define a comparison
+ * operator of the form
+ *
+ *    bool operator<( const T& t1, const T& t2 )
+ *
+ * which returns true if and only if t1 is considered to have a
+ * lower priority than t2.
+ *
+ * Basic use of a PQueue might look
+ * something like this:
+ *
+ *    // initialize an empty queue
+ *    PQueue<myItemType> queue;
+ *
+ *    // add some items (which we assume have been created
+ *    // elsewhere, each of which has its priority stored as
+ *    // some kind of internal member variable)
+ *    queue.insert( item1 );
+ *    queue.insert( item2 );
+ *    queue.insert( item3 );
+ *
+ *    // get the highest priority item currently in the queue
+ *    myItemType highestPriorityItem = queue.top();
+ *
+ *    // remove the highest priority item, automatically
+ *    // promoting the next-highest priority item to the top
+ *    queue.pop();
+ *
+ *    myItemType nextHighestPriorityItem = queue.top();
+ *
+ *    // Etc.
+ *
+ *    // We can also remove an item, making sure it is no
+ *    // longer in the queue (note that this item may already
+ *    // have been removed, if it was the 1st or 2nd-highest
+ *    // priority item!)
+ *    queue.remove( item2 );
+ *
+ */
+template<class T> struct PQueue {
+    void insert(const T& item) {
+        queue.insert(item);
+    }
+    void remove(const T& item) {
+        if(queue.find(item) != queue.end()) {
+            queue.erase(item);
+        }
+    }
+    const T& top(void) const {
+        return *(queue.begin());
+    }
+    void pop(void) {
+        queue.erase(queue.begin());
+    }
+    size_t size() {
+        return queue.size();
+    }
+
+    std::set<T> queue;
+};
+
+/*
+    Mesh simplification. Note that this function returns success in a similar
+    manner to the local operations, except with only a boolean value.
+    (e.g. you may want to return false if you can't simplify the mesh any
+    further without destroying it.)
+*/
+bool Halfedge_Mesh::simplify() {
+
+    std::unordered_map<VertexRef, Mat4> vertex_quadrics;
+    std::unordered_map<FaceRef, Mat4> face_quadrics;
+    std::unordered_map<EdgeRef, Edge_Record> edge_records;
+    PQueue<Edge_Record> edge_queue;
+
+    // Compute initial quadrics for each face by simply writing the plane equation
+    // for the face in homogeneous coordinates. These quadrics should be stored
+    // in face_quadrics
+    // -> Compute an initial quadric for each vertex as the sum of the quadrics
+    //    associated with the incident faces, storing it in vertex_quadrics
+    // -> Build a priority queue of edges according to their quadric error cost,
+    //    i.e., by building an Edge_Record for each edge and sticking it in the
+    //    queue. You may want to use the above PQueue<Edge_Record> for this.
+    // -> Until we reach the target edge budget, collapse the best edge. Remember
+    //    to remove from the queue any edge that touches the collapsing edge
+    //    BEFORE it gets collapsed, and add back into the queue any edge touching
+    //    the collapsed vertex AFTER it's been collapsed. Also remember to assign
+    //    a quadric to the collapsed vertex, and to pop the collapsed edge off the
+    //    top of the queue.
+
+    // Note: if you erase elements in a local operation, they will not be actually deleted
+    // until do_erase or validate are called. This is to facilitate checking
+    // for dangling references to elements that will be erased.
+    // The rest of the codebase will automatically call validate() after each op,
+    // but here simply calling collapse_edge() will not erase the elements.
+    // You should use collapse_edge_erase() instead for the desired behavior.
+
+    size_t original_face_count = faces.size();
+    if(original_face_count < 8) { // simplify won't stop until face_count is less
+                                  // than or equal to 1/4 of the original
+        return false;
+    }
+
+    for(FaceRef f = faces_begin(); f != faces_end(); f++) {
+        Vec3 normal = f->normal();
+        Vec3 point = f->halfedge()->vertex()->pos;
+        float d = -dot(normal, point);
+        Vec4 v(normal.x, normal.y, normal.z, d);
+        Mat4 q = outer(v, v);
+        face_quadrics[f] = q;
+    }
+
+    for(VertexRef v = vertices_begin(); v != vertices_end(); v++) {
+        Mat4 q = Mat4::Zero;
+        HalfedgeRef cur = v->halfedge();
+        do {
+            q += face_quadrics[cur->face()];
+            cur = cur->twin()->next();
+        } while(cur != v->halfedge());
+        vertex_quadrics[v] = q;
+    }
+
+    for(EdgeRef e = edges_begin(); e != edges_end(); e++) {
+        edge_records[e] = Edge_Record(vertex_quadrics, e);
+        edge_queue.insert(edge_records[e]);
+    }
+
+    // collapse best edge until face_count is less than or equal to 1/4 of the original
+    while(faces.size() > original_face_count / 4) {
+        // printf("faces count=%zu\n", faces.size());
+
+        // get cheapest edge and remove from queue
+        Edge_Record best_edge_record = edge_queue.top();
+        edge_queue.pop();
+        EdgeRef best_edge = best_edge_record.edge;
+
+        // get two vertices of the best edge
+        VertexRef v0 = best_edge->halfedge()->vertex();
+        VertexRef v1 = best_edge->halfedge()->twin()->vertex();
+
+        // remove any edge touching either of its endpoints from the queue
+        HalfedgeRef cur = v0->halfedge();
+        do {
+            edge_queue.remove(edge_records[cur->edge()]);
+            cur = cur->twin()->next();
+        } while(cur != v0->halfedge());
+        cur = v1->halfedge();
+        do {
+            edge_queue.remove(edge_records[cur->edge()]);
+            cur = cur->twin()->next();
+        } while(cur != v1->halfedge());
+
+        // collapse the edge
+        edge_records.erase(best_edge);
+        vertex_quadrics.erase(v0);
+        vertex_quadrics.erase(v1);
+        auto new_v_optional = collapse_edge_erase(best_edge);
+        if(!new_v_optional.has_value()) {
+            return false;
+        }
+
+        // change new_v position to the optimal position
+        VertexRef new_v = new_v_optional.value();
+        new_v->pos = best_edge_record.optimal;
+        edge_queue.remove(best_edge_record);
+
+        // set the quadric of the new vertex
+        cur = new_v->halfedge();
+        Mat4 new_v_q = Mat4::Zero;
+        do {
+            Vec3 normal = cur->face()->normal();
+            Vec3 point = cur->vertex()->pos;
+            float d = -dot(normal, point);
+            Vec4 v(normal.x, normal.y, normal.z, d);
+            Mat4 q = outer(v, v);
+            new_v_q += q;
+            cur = cur->twin()->next();
+        } while(cur != new_v->halfedge());
+        vertex_quadrics[new_v] = new_v_q;
+
+        // Insert any edge touching the new vertex into the queue, creating new edge records for
+        // each of them. recompute surrounding faces, vertices, edges quadratics
+        cur = new_v->halfedge();
+        do {
+            HalfedgeRef sur_cur = cur->twin();
+            Mat4 sur_new_q = Mat4::Zero;
+
+            // update all surrouding faces of this surrouding vertex
+            do {
+                Vec3 normal = sur_cur->face()->normal();
+                Vec3 point = sur_cur->vertex()->pos;
+                float d = -dot(normal, point);
+                Vec4 v(normal.x, normal.y, normal.z, d);
+                Mat4 q = outer(v, v);
+                sur_new_q += q;
+                sur_cur = sur_cur->twin()->next();
+            } while(sur_cur != cur->twin());
+
+            // update this surrouding vertex
+            vertex_quadrics[cur->twin()->vertex()] = sur_new_q;
+
+            // update the edge between this surrounding vertex and the new center vertex
+            // push new edge records to the pq
+            edge_records[cur->twin()->edge()] = Edge_Record(vertex_quadrics, cur->twin()->edge());
+            edge_queue.insert(edge_records[cur->twin()->edge()]);
+
+            cur = cur->twin()->next();
+        } while(cur != new_v->halfedge());
+    }
+
+    return true;
+}